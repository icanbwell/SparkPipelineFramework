--- conflicted
+++ resolved
@@ -13,20 +13,11 @@
 
 RUN pipenv sync --dev --system && pipenv run pip install pyspark==3.3.0
 
-<<<<<<< HEAD
 COPY ./jars/* /opt/spark/jars/
-# COPY ./jars/* /opt/bitnami/spark/jars/
-# COPY ./conf/* /opt/bitnami/spark/conf/
-=======
 COPY ./conf/* /opt/spark/conf/
 # run this to install any needed jars by Spark
 COPY ./test.py ./
 RUN /opt/spark/bin/spark-submit --master local[*] test.py
-
-# copy any jars
-#COPY ./jars/* /opt/spark/jars/
-#COPY ./conf/* /opt/spark/conf/
->>>>>>> f31da9e5
 
 COPY . /spf
 
