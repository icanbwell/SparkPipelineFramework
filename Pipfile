--- conflicted
+++ resolved
@@ -26,12 +26,9 @@
 "helix.fhir.client.sdk" = ">=1.0.29"
 opensearch-py= "*"
 pyathena = "*"
-<<<<<<< HEAD
 spark-nlp = "==4.2.2"
 tensorflow = "*"
-=======
 delta-spark=">=2.1.0"
->>>>>>> f31da9e5
 
 [dev-packages]
 setuptools=">=61.3.1"
