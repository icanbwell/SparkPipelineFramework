[[source]]
url = "https://pypi.python.org/simple"
verify_ssl = true
name = "pypi"

[packages]
# protobuf is needed for serializing data
protobuf=">=3"
# PySpark has to match the version of Spark we use for testing
pyspark = "==3.5.1"
# pyarrow is needed for Pandas UDF and mapInPandas
# https://spark.apache.org/docs/latest/api/python/user_guide/sql/arrow_pandas.html#recommended-pandas-and-pyarrow-versions
# https://spark.apache.org/docs/latest/api/python/getting_started/install.html#dependencies
pyarrow=">=17.0.0"
# delta-spark is needed for Delta Lake
delta-spark="==3.2.0"
# sparkautomapper is needed for mapping data in Spark
sparkautomapper = ">=2.0.8"
# pymysql is needed for connecting to MySQL
pymysql=">=1.0.3"
# furl is needed for parsing URLs
furl = ">=2.1.3"
# requests is needed for making HTTP requests
requests = ">=2.31.0"
# boto3 is needed for interacting with AWS services
boto3 = ">=1.34.140"
# chardet is needed for detecting character encoding
chardet="*"
# slack_sdk is needed for sending messages to Slack
slack_sdk = ">=3.22.0"
# smart_open is needed for reading and writing files
smart_open = { extras = ['s3'], version = ">=6.3.0" }
# mlflow is needed for tracking experiments in MLFlow
mlflow-skinny = ">=2.15.0"
# sqlalchemy is needed for interacting with databases
SQLAlchemy = ">=1.4.37"
# alembic is needed for database migrations
alembic = ">=1.10.0"
# sqlparse is needed for parsing SQL
sqlparse = ">=0.4.4"
# bounded-pool-executor is needed for creating a bounded thread pool to run in parallel
bounded-pool-executor = ">=0.0.3"
# fastjsonschema is needed for validating JSON
fastjsonschema= ">=2.18.0"
# helix.fhir.client.sdk is needed for interacting with FHIR servers
<<<<<<< HEAD
"helix.fhir.client.sdk" = ">=3.0.1"
=======
"helix.fhir.client.sdk" = ">=2.0.30"
>>>>>>> f13df82f
# opensearch-py is needed for interacting with OpenSearch
opensearch-py= { extras = ['async'], version = ">=2.6.0" }
# pyathena is needed for interacting with Athena in AWS
pyathena = ">2.14.0"
# spark-nlp is needed for natural language processing
spark-nlp = ">=4.2.3"
# pymongo is needed for interacting with MongoDB
pymongo=">=4.8.0"
# more-itertools is needed for additional iterators
more-itertools = ">=9.1.0"
# pandas is needed for Pandas UDF and mapInPandas
pandas = { version = ">=2" }
# numexpr is needed for working with numerical expressions.  pandas requires this minimum version.
numexpr = ">=2.8.4"
# structlog is needed for structured logging
structlog = ">=23.1.0"
# usaddress is needed for parsing street addresses
"usaddress"=">=0.5.10" # for parsing street addresses
# usaddress-scourgify is needed for normalizing addresses
"usaddress-scourgify"=">=0.6.0" # for normalizing addresses
# aiohttp is needed for making HTTP requests asynchronously
aiohttp = ">=3"
# pydantic is needed for data class loading
pydantic=">=2.8.2"
# motor is needed for interacting with MongoDB asynchronously
motor={ extras = ['snappy', 'zstd'], version = ">=3.5.1" }


[dev-packages]
# setuptools is needed for building the package
setuptools=">=72.1.0"
# wheel is needed for building the package
wheel = ">=0.43.0"
# twine is needed for uploading the package to PyPI
twine=">=5.1.1"
# pre-commit is needed for running code quality checks
pre-commit=">=3.7.1"
# autoflake is needed for removing unused imports
autoflake=">=2.3.1"
# mypy is needed for type checking
mypy = ">=1.11.1"
# pytest is needed for running tests
pytest = ">=8.3.2"
# black is needed for formatting code
black = ">=24.8.0"
# pygments is needed for syntax highlighting
pygments=">=2.18.0" # not directly required, pinned by Snyk to avoid a vulnerability
# Sphinx is needed for generating documentation
Sphinx="==7.4.7"
# sphinx-autoapi is needed for generating API documentation
sphinx-autoapi="==3.2.1"
# sphinx-rtd-theme is needed for the Read the Docs theme
sphinx-rtd-theme="==2.0.0"
# myst-parser is needed for parsing Markdown
myst-parser="==3.0.1"
# recodoc is needed for generating documentation
recommonmark="==0.7.1"
# py4j is needed for connecting to the JVM from Spark
py4j = "==0.10.9.7" # https://spark.apache.org/docs/latest/api/python/getting_started/install.html#dependencies
# pyspark is needed for running Spark jobs
pyspark="==3.5.1"  # should match the version of spark we use for testing
# Deprecated is needed for marking deprecated functions
Deprecated = ">=1.2.13"
# sparkdataframecomparer is needed for comparing Spark DataFrames
sparkdataframecomparer = ">=2.0.4"
# pytest-ayncio is needed for running async tests
pytest-asyncio = ">=0.23.8"
# helix-mockserver-client is needed for mocking servers
helix-mockserver-client=">=2.0.0"
# sparkfhirschemas is needed for FHIR schemas
sparkfhirschemas = ">=2.0.0"
# types-boto3 is needed for type hints for boto3
types-boto3 = ">=1.0.2"
# moto is needed for mocking AWS services
moto = { extras = ['all'], version = ">=5.0.12" }
# types-requests is needed for type hints for requests
types-requests=">=2.31.0"
# types-PyMySQL is needed for type hints for PyMySQL
types-PyMySQL=">=0.1.6"
# types-urllib3 is needed for type hints for urllib3
types-urllib3=">=1.26.0"
# types-python-dateutil is needed for type hints for python-dateutil
types-python-dateutil=">=2.8.19.14"
# pandas-stubs is needed for type hints for pandas
pandas-stubs=">=2.2.2"
# types-pytz is needed for type hints for pytz
types-pytz=">=2024.1.0"
# aioresponses is needed for mocking HTTP requests
aioresponses=">=0.7.6"
types-xmltodict="*"
types-tabulate="*"
types-six="*"
types-simplejson="*"
types-setuptools="*"
types-PyYAML="*"
types-psutil="*"
types-protobuf="*"
types-openpyxl="*"
types-docutils="*"
types-Deprecated="*"
types-colorama="*"
types-aws-xray-sdk="*"
types-Pygments="*"
types-jsonschema="*"
types-cffi="*"
types-pyOpenSSL="*"

# These dependencies are required for pipenv-setup.  They conflict with ones above, so we install these
# only when running pipenv-setup
[pipenvsetup]
# vistr is needed for visualizing the dependency graph
vistir=">=0.6.1, <0.7.0" # https://github.com/Madoshakalaka/pipenv-setup/issues/138
# plete is needed for tab completion
plette = "<1.0.0" # https://github.com/Madoshakalaka/pipenv-setup/issues/138
# pipenv-setup is needed for updating setup.py with the dependencies for anyone installing this package
pipenv-setup = ">=3.2.0"

[requires]
python_version = "3.12"

[pipenv]
allow_prereleases = false<|MERGE_RESOLUTION|>--- conflicted
+++ resolved
@@ -43,11 +43,7 @@
 # fastjsonschema is needed for validating JSON
 fastjsonschema= ">=2.18.0"
 # helix.fhir.client.sdk is needed for interacting with FHIR servers
-<<<<<<< HEAD
-"helix.fhir.client.sdk" = ">=3.0.1"
-=======
-"helix.fhir.client.sdk" = ">=2.0.30"
->>>>>>> f13df82f
+"helix.fhir.client.sdk" = ">=3.0.2"
 # opensearch-py is needed for interacting with OpenSearch
 opensearch-py= { extras = ['async'], version = ">=2.6.0" }
 # pyathena is needed for interacting with Athena in AWS
