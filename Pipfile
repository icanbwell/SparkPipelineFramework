[[source]]
url = "https://pypi.python.org/simple"
verify_ssl = true
name = "pypi"

[packages]
# logging is needed for logging
logger = ">=1.4"
# protobuf is needed for serializing data
protobuf=">=3"
# PySpark has to match the version of Spark we use for testing
pyspark = "==3.5.1"
# pyarrow is needed for Pandas UDF and mapInPandas
# https://spark.apache.org/docs/latest/api/python/user_guide/sql/arrow_pandas.html#recommended-pandas-and-pyarrow-versions
# https://spark.apache.org/docs/latest/api/python/getting_started/install.html#dependencies
pyarrow=">=17.0.0"
# delta-spark is needed for Delta Lake
delta-core="==3.2.0"
# sparkautomapper is needed for mapping data in Spark
sparkautomapper = ">=2.0.8"
# pymysql is needed for connecting to MySQL
pymysql=">=1.0.3"
# furl is needed for parsing URLs
furl = ">=2.1.3"
# requests is needed for making HTTP requests
requests = ">=2.31.0"
# boto3 is needed for interacting with AWS services
boto3 = ">=1.34.140"
# chardet is needed for detecting character encoding
chardet="*"
# slack_sdk is needed for sending messages to Slack
slack_sdk = ">=3.22.0"
# smart_open is needed for reading and writing files
smart_open = { extras = ['s3'], version = ">=6.3.0" }
# mlflow is needed for tracking experiments in MLFlow
mlflow-skinny = ">=2.15.0"
# sqlalchemy is needed for interacting with databases
SQLAlchemy = ">=1.4.37"
# alembic is needed for database migrations
alembic = ">=1.10.0"
# sqlparse is needed for parsing SQL
sqlparse = ">=0.4.4"
# bounded-pool-executor is needed for creating a bounded thread pool to run in parallel
bounded-pool-executor = ">=0.0.3"
# fastjsonschema is needed for validating JSON
fastjsonschema= ">=2.18.0"
# helix.fhir.client.sdk is needed for interacting with FHIR servers
<<<<<<< HEAD
"helix.fhir.client.sdk" = ">=3.0.0"
=======
"helix.fhir.client.sdk" = ">=2.0.27"
>>>>>>> 689beb4e
# opensearch-py is needed for interacting with OpenSearch
opensearch-py= { extras = ['async'], version = ">=2.6.0" }
# pyathena is needed for interacting with Athena in AWS
pyathena = ">2.14.0"
# spark-nlp is needed for natural language processing
spark-nlp = ">=4.2.3"
# pymongo is needed for interacting with MongoDB
pymongo=">=4.8.0"
# more-itertools is needed for additional iterators
more-itertools = ">=9.1.0"
# pandas is needed for Pandas UDF and mapInPandas
pandas = ">=2.2.2"
# numexpr is needed for working with numerical expressions.  pandas requires this minimum version.
numexpr = ">=2.8.4"
# bottleneck is needed for working with numerical data. pandas requires this minimum version.
bottleneck = ">=1.3.6"
# structlog is needed for structured logging
structlog = ">=23.1.0"
# usaddress is needed for parsing street addresses
"usaddress"=">=0.5.10" # for parsing street addresses
# usaddress-scourgify is needed for normalizing addresses
"usaddress-scourgify"=">=0.6.0" # for normalizing addresses
# aiohttp is needed for making HTTP requests asynchronously
aiohttp = ">=3"
# pydantic is needed for data class loading
pydantic=">=2.8.2"
# motor is needed for interacting with MongoDB asynchronously
motor={ extras = ['snappy', 'zstd'], version = ">=3.5.1" }


[dev-packages]
# setuptools is needed for building the package
setuptools=">=72.1.0"
# wheel is needed for building the package
wheel = ">=0.43.0"
# twine is needed for uploading the package to PyPI
twine=">=5.1.1"
# pre-commit is needed for running code quality checks
pre-commit=">=3.7.1"
# autoflake is needed for removing unused imports
autoflake=">=2.3.1"
# mypy is needed for type checking
mypy = ">=1.11.1"
# pytest is needed for running tests
pytest = ">=8.3.2"
# black is needed for formatting code
black = ">=24.8.0"
# pygments is needed for syntax highlighting
pygments=">=2.18.0" # not directly required, pinned by Snyk to avoid a vulnerability
# Sphinx is needed for generating documentation
Sphinx="==7.4.7"
# sphinx-autoapi is needed for generating API documentation
sphinx-autoapi="==3.2.1"
# sphinx-rtd-theme is needed for the Read the Docs theme
sphinx-rtd-theme="==2.0.0"
# myst-parser is needed for parsing Markdown
myst-parser="==3.0.1"
# recodoc is needed for generating documentation
recommonmark="==0.7.1"
# py4j is needed for connecting to the JVM from Spark
py4j = "==0.10.9.7" # https://spark.apache.org/docs/latest/api/python/getting_started/install.html#dependencies
# pyspark is needed for running Spark jobs
pyspark="==3.5.1"  # should match the version of spark we use for testing
# Deprecated is needed for marking deprecated functions
Deprecated = ">=1.2.13"
# sparkdataframecomparer is needed for comparing Spark DataFrames
sparkdataframecomparer = ">=2.0.4"
# pytest-ayncio is needed for running async tests
pytest-asyncio = ">=0.23.8"
# helix-mockserver-client is needed for mocking servers
helix-mockserver-client=">=2.0.0"
# sparkfhirschemas is needed for FHIR schemas
sparkfhirschemas = ">=2.0.0"
# types-boto3 is needed for type hints for boto3
types-boto3 = ">=1.0.2"
# moto is needed for mocking AWS services
moto = { extras = ['all'], version = ">=5.0.12" }
# types-requests is needed for type hints for requests
types-requests=">=2.31.0"
# types-PyMySQL is needed for type hints for PyMySQL
types-PyMySQL=">=0.1.6"
# types-urllib3 is needed for type hints for urllib3
types-urllib3=">=1.26.0"
# types-python-dateutil is needed for type hints for python-dateutil
types-python-dateutil=">=2.8.19.14"
# pandas-stubs is needed for type hints for pandas
pandas-stubs=">=2.2.2"
# types-pytz is needed for type hints for pytz
types-pytz=">=2024.1.0"
# aioresponses is needed for mocking HTTP requests
aioresponses=">=0.7.6"

# These dependencies are required for pipenv-setup.  They conflict with ones above, so we install these
# only when running pipenv-setup
[pipenvsetup]
# vistr is needed for visualizing the dependency graph
vistir=">=0.6.1, <0.7.0" # https://github.com/Madoshakalaka/pipenv-setup/issues/138
# plete is needed for tab completion
plette = "<1.0.0" # https://github.com/Madoshakalaka/pipenv-setup/issues/138
# pipenv-setup is needed for updating setup.py with the dependencies for anyone installing this package
pipenv-setup = ">=3.2.0"

[requires]
python_version = "3.12"

[pipenv]
allow_prereleases = false<|MERGE_RESOLUTION|>--- conflicted
+++ resolved
@@ -45,11 +45,7 @@
 # fastjsonschema is needed for validating JSON
 fastjsonschema= ">=2.18.0"
 # helix.fhir.client.sdk is needed for interacting with FHIR servers
-<<<<<<< HEAD
-"helix.fhir.client.sdk" = ">=3.0.0"
-=======
-"helix.fhir.client.sdk" = ">=2.0.27"
->>>>>>> 689beb4e
+"helix.fhir.client.sdk" = ">=3.0.1"
 # opensearch-py is needed for interacting with OpenSearch
 opensearch-py= { extras = ['async'], version = ">=2.6.0" }
 # pyathena is needed for interacting with Athena in AWS
