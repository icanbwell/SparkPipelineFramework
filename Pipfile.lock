{
    "_meta": {
        "hash": {
<<<<<<< HEAD
            "sha256": "67dd2316d19732f6e35b72e4ea2370690c90318eb8f8fd8b6af2ac3a79d7ff63"
=======
            "sha256": "e112e71408187893c970f4f356168129664b7012a8c9a370ab65180080bf0533"
>>>>>>> d0a36e0e
        },
        "pipfile-spec": 6,
        "requires": {
            "python_version": "3.10"
        },
        "sources": [
            {
                "name": "pypi",
                "url": "https://pypi.python.org/simple",
                "verify_ssl": true
            }
        ]
    },
    "default": {
        "aiohappyeyeballs": {
            "hashes": [
                "sha256:77e15a733090547a1f5369a1287ddfc944bd30df0eb8993f585259c34b405f4e",
                "sha256:903282fb08c8cfb3de356fd546b263248a477c99cb147e20a115e14ab942a4ae"
            ],
            "markers": "python_version >= '3.8' and python_version < '4.0'",
            "version": "==2.3.2"
        },
        "aiohttp": {
            "hashes": [
                "sha256:03799a95402a7ed62671c4465e1eae51d749d5439dbc49edb6eee52ea165c50b",
                "sha256:0433795c4a8bafc03deb3e662192250ba5db347c41231b0273380d2f53c9ea0b",
                "sha256:06ef0135d7ab7fb0284342fbbf8e8ddf73b7fee8ecc55f5c3a3d0a6b765e6d8b",
                "sha256:0b0c0148d2a69b82ffe650c2ce235b431d49a90bde7dd2629bcb40314957acf6",
                "sha256:0d85a173b4dbbaaad1900e197181ea0fafa617ca6656663f629a8a372fdc7d06",
                "sha256:10f0d7894ddc6ff8f369e3fdc082ef1f940dc1f5b9003cd40945d24845477220",
                "sha256:12c43dace645023583f3dd2337dfc3aa92c99fb943b64dcf2bc15c7aa0fb4a95",
                "sha256:13679e11937d3f37600860de1f848e2e062e2b396d3aa79b38c89f9c8ab7e791",
                "sha256:1c83977f7b6f4f4a96fab500f5a76d355f19f42675224a3002d375b3fb309174",
                "sha256:1dc95c5e2a5e60095f1bb51822e3b504e6a7430c9b44bff2120c29bb876c5202",
                "sha256:1ebd8ed91428ffbe8b33a5bd6f50174e11882d5b8e2fe28670406ab5ee045ede",
                "sha256:21dab4a704c68dc7bc2a1219a4027158e8968e2079f1444eda2ba88bc9f2895f",
                "sha256:25a9924343bf91b0c5082cae32cfc5a1f8787ac0433966319ec07b0ed4570722",
                "sha256:2a03a4407bdb9ae815f0d5a19df482b17df530cf7bf9c78771aa1c713c37ff1f",
                "sha256:2dc75da06c35a7b47a88ceadbf993a53d77d66423c2a78de8c6f9fb41ec35687",
                "sha256:31616121369bc823791056c632f544c6c8f8d1ceecffd8bf3f72ef621eaabf49",
                "sha256:33acb0d9bf12cdc80ceec6f5fda83ea7990ce0321c54234d629529ca2c54e33d",
                "sha256:33e915971eee6d2056d15470a1214e4e0f72b6aad10225548a7ab4c4f54e2db7",
                "sha256:34adb8412e736a5d0df6d1fccdf71599dfb07a63add241a94a189b6364e997f1",
                "sha256:34eaf5cfcc979846d73571b1a4be22cad5e029d55cdbe77cdc7545caa4dcb925",
                "sha256:39e7ec718e7a1971a5d98357e3e8c0529477d45c711d32cd91999dc8d8404e1e",
                "sha256:3f49edf7c5cd2987634116e1b6a0ee2438fca17f7c4ee480ff41decb76cf6158",
                "sha256:43c60d9b332a01ee985f080f639f3e56abcfb95ec1320013c94083c3b6a2e143",
                "sha256:4b099fbb823efed3c1d736f343ac60d66531b13680ee9b2669e368280f41c2b8",
                "sha256:4f1de31a585344a106db43a9c3af2e15bb82e053618ff759f1fdd31d82da38eb",
                "sha256:5268b35fee7eb754fb5b3d0f16a84a2e9ed21306f5377f3818596214ad2d7714",
                "sha256:54076a25f32305e585a3abae1f0ad10646bec539e0e5ebcc62b54ee4982ec29f",
                "sha256:5549c71c35b5f057a4eebcc538c41299826f7813f28880722b60e41c861a57ec",
                "sha256:563705a94ea3af43467167f3a21c665f3b847b2a0ae5544fa9e18df686a660da",
                "sha256:594b4b4f1dfe8378b4a0342576dc87a930c960641159f5ae83843834016dbd59",
                "sha256:64a117c16273ca9f18670f33fc7fd9604b9f46ddb453ce948262889a6be72868",
                "sha256:68ab608118e212f56feef44d4785aa90b713042da301f26338f36497b481cd79",
                "sha256:6c99eef30a7e98144bcf44d615bc0f445b3a3730495fcc16124cb61117e1f81e",
                "sha256:6dbfac556219d884d50edc6e1952a93545c2786193f00f5521ec0d9d464040ab",
                "sha256:71c76685773444d90ae83874433505ed800e1706c391fdf9e57cc7857611e2f4",
                "sha256:72de8ffba4a27e3c6e83e58a379fc4fe5548f69f9b541fde895afb9be8c31658",
                "sha256:73c01201219eb039a828bb58dcc13112eec2fed6eea718356316cd552df26e04",
                "sha256:77bbf0a2f6fefac6c0db1792c234f577d80299a33ce7125467439097cf869198",
                "sha256:872c0dcaccebd5733d535868fe2356aa6939f5827dcea7a8b9355bb2eff6f56e",
                "sha256:8c66a1aadafbc0bd7d648cb7fcb3860ec9beb1b436ce3357036a4d9284fcef9a",
                "sha256:8cedc48d36652dd3ac40e5c7c139d528202393e341a5e3475acedb5e8d5c4c75",
                "sha256:8d6dcd1d21da5ae1416f69aa03e883a51e84b6c803b8618cbab341ac89a85b9e",
                "sha256:91e0b76502205484a4d1d6f25f461fa60fe81a7987b90e57f7b941b0753c3ec8",
                "sha256:927b4aca6340301e7d8bb05278d0b6585b8633ea852b7022d604a5df920486bf",
                "sha256:941366a554e566efdd3f042e17a9e461a36202469e5fd2aee66fe3efe6412aef",
                "sha256:947da3aee057010bc750b7b4bb65cbd01b0bdb7c4e1cf278489a1d4a1e9596b3",
                "sha256:9784246431eaf9d651b3cc06f9c64f9a9f57299f4971c5ea778fa0b81074ef13",
                "sha256:9ca48e9f092a417c6669ee8d3a19d40b3c66dde1a2ae0d57e66c34812819b671",
                "sha256:a04f2c8d41821a2507b49b2694c40495a295b013afb0cc7355b337980b47c546",
                "sha256:a65472256c5232681968deeea3cd5453aa091c44e8db09f22f1a1491d422c2d9",
                "sha256:aad87626f31a85fd4af02ba7fd6cc424b39d4bff5c8677e612882649da572e47",
                "sha256:ab1d870403817c9a0486ca56ccbc0ebaf85d992277d48777faa5a95e40e5bcca",
                "sha256:b6612c6ed3147a4a2d6463454b94b877566b38215665be4c729cd8b7bdce15b4",
                "sha256:b7e3545b06aae925f90f06402e05cfb9c62c6409ce57041932163b09c48daad6",
                "sha256:bbe2f6d0466f5c59c7258e0745c20d74806a1385fbb7963e5bbe2309a11cc69b",
                "sha256:bdda86ab376f9b3095a1079a16fbe44acb9ddde349634f1c9909d13631ff3bcf",
                "sha256:bec91402df78b897a47b66b9c071f48051cea68d853d8bc1d4404896c6de41ae",
                "sha256:c8820dad615cd2f296ed3fdea8402b12663ac9e5ea2aafc90ef5141eb10b50b8",
                "sha256:cc4376ff537f7d2c1e98f97f6d548e99e5d96078b0333c1d3177c11467b972de",
                "sha256:ccab9381f38c669bb9254d848f3b41a3284193b3e274a34687822f98412097e9",
                "sha256:cd36d0f0afc2bd84f007cedd2d9a449c3cf04af471853a25eb71f28bc2e1a119",
                "sha256:d583755ddb9c97a2da1322f17fc7d26792f4e035f472d675e2761c766f94c2ff",
                "sha256:d9b8b31c057a0b7bb822a159c490af05cb11b8069097f3236746a78315998afa",
                "sha256:dcb6e65f6ea7caa0188e36bebe9e72b259d3d525634758c91209afb5a6cbcba7",
                "sha256:e8dd7da2609303e3574c95b0ec9f1fd49647ef29b94701a2862cceae76382e1d",
                "sha256:ebedc51ee6d39f9ea5e26e255fd56a7f4e79a56e77d960f9bae75ef4f95ed57f",
                "sha256:effafe5144aa32f0388e8f99b1b2692cf094ea2f6b7ceca384b54338b77b1f50",
                "sha256:f1bc4d68b83966012813598fe39b35b4e6019b69d29385cf7ec1cb08e1ff829b",
                "sha256:f1cef548ee4e84264b78879de0c754bbe223193c6313beb242ce862f82eab184",
                "sha256:f381424dbce313bb5a666a215e7a9dcebbc533e9a2c467a1f0c95279d24d1fa7",
                "sha256:f3a1ea61d96146e9b9e5597069466e2e4d9e01e09381c5dd51659f890d5e29e7",
                "sha256:f64d503c661864866c09806ac360b95457f872d639ca61719115a9f389b2ec90",
                "sha256:f6fa7a42b78d8698491dc4ad388169de54cca551aa9900f750547372de396277",
                "sha256:f76c12abb88b7ee64b3f9ae72f0644af49ff139067b5add142836dab405d60d4",
                "sha256:f98f036eab11d2f90cdd01b9d1410de9d7eb520d070debeb2edadf158b758431",
                "sha256:ff25d988fd6ce433b5c393094a5ca50df568bdccf90a8b340900e24e0d5fb45c"
            ],
            "markers": "python_version >= '3.8'",
            "version": "==3.10.0"
        },
        "aiosignal": {
            "hashes": [
                "sha256:54cd96e15e1649b75d6c87526a6ff0b6c1b0dd3459f43d9ca11d48c339b68cfc",
                "sha256:f8376fb07dd1e86a584e4fcdec80b36b7f81aac666ebc724e2c090300dd83b17"
            ],
            "markers": "python_version >= '3.7'",
            "version": "==1.3.1"
        },
        "alembic": {
            "hashes": [
                "sha256:1ff0ae32975f4fd96028c39ed9bb3c867fe3af956bd7bb37343b54c9fe7445ef",
                "sha256:6b8733129a6224a9a711e17c99b08462dbf7cc9670ba8f2e2ae9af860ceb1953"
            ],
            "index": "pypi",
            "markers": "python_version >= '3.8'",
            "version": "==1.13.2"
        },
        "async-timeout": {
            "hashes": [
                "sha256:4640d96be84d82d02ed59ea2b7105a0f7b33abe8703703cd0ab0bf87c427522f",
                "sha256:7405140ff1230c310e51dc27b3145b9092d659ce68ff733fb0cefe3ee42be028"
            ],
            "markers": "python_version < '3.11'",
            "version": "==4.0.3"
        },
        "attrs": {
            "hashes": [
                "sha256:935dc3b529c262f6cf76e50877d35a4bd3c1de194fd41f47a2b7ae8f19971f30",
                "sha256:99b87a485a5820b23b879f04c2305b44b951b502fd64be915879d77a7e8fc6f1"
            ],
            "markers": "python_version >= '3.7'",
            "version": "==23.2.0"
        },
        "boto3": {
            "hashes": [
<<<<<<< HEAD
                "sha256:2284a107d43f73b6007c7c8b946a8fd6f9baa6c97b5c956edc67d9be864def58"
            ],
            "index": "pypi",
            "version": "==1.25.3"
        },
        "botocore": {
            "hashes": [
                "sha256:2c2604262e5ab35ea83e9d5cf8be267e7fcdab6c815a432cfe15f23d92ce723d",
                "sha256:4ea45626d8c5875c12e5767aa637388ce81871162f494eaf7b3888e875de84b7"
            ],
            "markers": "python_version >= '3.7'",
            "version": "==1.28.3"
=======
                "sha256:30498a76b6f651ee2af7ae8edc1704379279ab8b91f1a8dd1f4ddf51259b0bc2",
                "sha256:35bc76faacf1667d3fbb66c1966acf2230ef26206557efc26d9d9d79337bef43"
            ],
            "index": "pypi",
            "markers": "python_version >= '3.8'",
            "version": "==1.34.151"
        },
        "botocore": {
            "hashes": [
                "sha256:0d0968e427a94378f295b49d59170dad539938487ec948de3d030f06092ec6dc",
                "sha256:9018680d7d4a8060c26d127ceec5ab5b270879f423ea39b863d8a46f3e34c404"
            ],
            "markers": "python_version >= '3.8'",
            "version": "==1.34.151"
        },
        "bottleneck": {
            "hashes": [
                "sha256:03c43150f180d86a5633a6da788660d335983f6798fca306ba7f47ff27a1b7e7",
                "sha256:1490348b3bbc0225523dc2c00c6bb3e66168c537d62797bd29783c0826c09838",
                "sha256:14b3334a39308fbb05dacd35ac100842aa9e9bc70afbdcebe43e46179d183fd0",
                "sha256:1b4dac5d2a871b7bd296c2b92426daa27d5b07aa84ef2557db097d29135da4eb",
                "sha256:2110af22aa8c2779faba8aa021d6b559df04449bdf21d510eacd7910934189fe",
                "sha256:220b72405f77aebb0137b733b464c2526ded471e4289ac1e840bab8852759a55",
                "sha256:23834d82177d6997f21fa63156550668cd07a9a6e5a1b66ea80f1a14ac6ffd07",
                "sha256:28260197ab8a4a6b7adf810523147b1a3e85607f4e26a0f685eb9d155cfc75af",
                "sha256:2861ff645d236f1a6f5c6d1ddb3db37d19af1d91057bdc4fd7b76299a15b3079",
                "sha256:2bb79a2ac135567694f13339f0bebcee96aec09c596b324b61cd7fd5e306f49d",
                "sha256:381cbd1e52338fcdf9ff01c962e6aa187b2d8b3b369d42e779b6d33ac61f8d35",
                "sha256:44305c70c2a1539b0ae968e033f301ad868a6146b47e3cccd73fdfe3fc07c4ee",
                "sha256:4a91e40bbb8452e77772614d882be2c34b3b514d9f15460f703293525a6e173d",
                "sha256:520d7a83cd48b3f58e5df1a258acb547f8a5386a8c21ca9e1058d83a0d622fdf",
                "sha256:59604949aea476f5075b965129eaa3c2d90891fd43b0dfaf2ad7621bb5db14a5",
                "sha256:5d6bf45ed58d5e7414c0011ef2da75474fe597a51970df83596b0bcb79c14c5e",
                "sha256:6136ce7dcf825c432a20b80ab1c460264a437d8430fff32536176147e0b6b832",
                "sha256:6179791c0119aec3708ef74ddadab8d183e3742adb93a9028718e8696bdf572b",
                "sha256:67347b0f01f32a232a6269c37afc1c079e08f6455fa12e91f4a1cd12eb0d11a5",
                "sha256:6a36280ee33d9db799163f04e88b950261e590cc71d089f5e179b21680b5d491",
                "sha256:817aa43a671ede696ea023d8f35839a391244662340cc95a0f46965dda8b35cf",
                "sha256:834816c316ad184cae7ecb615b69876a42cd2cafb07ee66c57a9c1ccacb63339",
                "sha256:8746f0f727997ce4c7457dc1fec4e4e3c0fdd8803514baa3d1c4ea6515ab04b2",
                "sha256:889e6855b77345622b4ba927335d3118745d590492941f5f78554f157d259e92",
                "sha256:90d5d188a0cca0b9655ff2904ee61e7f183079e97550be98c2541a2eec358a72",
                "sha256:9903f017b9d6f2f69ce241b424ddad7265624f64dc6eafbe257d45661febf8bd",
                "sha256:a704165552496cbcc8bcc5921bb679fd6fa66bb1e758888de091b1223231c9f0",
                "sha256:b1339b9ad3ee217253f246cde5c3789eb527cf9dd31ff0a1f5a8bf7fc89eadad",
                "sha256:b5f72b66ccc0272de46b67346cf8490737ba2adc6a302664f5326e7741b6d5ab",
                "sha256:beb36df519b8709e7d357c0c9639b03b885ca6355bbf5e53752c685de51605b8",
                "sha256:c2c92545e1bc8e859d8d137aefa3b24843bd374b17c9814dafa3bbcea9fc4ec0",
                "sha256:c6097bf39723e76ff5bba160daab92ae599df212c859db8d46648548584d04a8",
                "sha256:d53f1a72b12cfd76b56934c33bc0cb7c1a295f23a2d3ffba8c764514c9b5e0ff",
                "sha256:d69907d8d679cb5091a3f479c46bf1076f149f6311ff3298bac5089b86a2fab1",
                "sha256:de17e012694e6a987bb4eb050dd7f0cf939195a8e00cb23aa93ebee5fd5e64a8",
                "sha256:e720ff24370324c84a82b1a18195274715c23181748b2b9e3dacad24198ca06f",
                "sha256:ed209f8f3cb9954773764b0fa2510a7a9247ad245593187ac90bd0747771bc5c",
                "sha256:eea333dbcadb780356c54f5c4fa7754f143573b57508fff43d5daf63298eb26a",
                "sha256:f2749602200aaa0e12a0f3f936dd6d4035384ad10d3acf7ac4f418c501683397",
                "sha256:f63e79bfa2f82a7432c8b147ed321d01ca7769bc17cc04644286a4ce58d30549",
                "sha256:fbcdd01db9e27741fb16a02b720cf02389d4b0b99cefe3c834c7df88c2d7412d",
                "sha256:ffb4e4edf7997069719b9269926cc00a2a12c6e015422d1ebc2f621c4541396a"
            ],
            "index": "pypi",
            "version": "==1.4.0"
>>>>>>> d0a36e0e
        },
        "bounded-pool-executor": {
            "hashes": [
                "sha256:6f164d64919db1e6a5c187cce281f62bc559a5fed4ce064942e650c227aef190",
                "sha256:e092221bc38ade555e1064831f9ed800580fa34a4b6d8e9dd3cd961549627f6e"
            ],
            "index": "pypi",
            "version": "==0.0.3"
        },
        "cachetools": {
            "hashes": [
                "sha256:3ae3b49a3d5e28a77a0be2b37dbcb89005058959cb2323858c2657c4a8cab474",
                "sha256:b8adc2e7c07f105ced7bc56dbb6dfbe7c4a00acce20e2227b3f355be89bc6827"
            ],
            "markers": "python_version >= '3.7'",
            "version": "==5.4.0"
        },
        "certifi": {
            "hashes": [
                "sha256:5a1e7645bc0ec61a09e26c36f6106dd4cf40c6db3a1fb6352b0244e7fb057c7b",
                "sha256:c198e21b1289c2ab85ee4e67bb4b4ef3ead0892059901a8d5b622f24a1101e90"
            ],
            "markers": "python_version >= '3.6'",
            "version": "==2024.7.4"
        },
        "chardet": {
            "hashes": [
                "sha256:1b3b6ff479a8c414bc3fa2c0852995695c4a026dcd6d0633b2dd092ca39c1cf7",
                "sha256:e1cf59446890a00105fe7b7912492ea04b6e6f06d4b742b2c788469e34c82970"
            ],
            "index": "pypi",
            "markers": "python_version >= '3.7'",
            "version": "==5.2.0"
        },
        "charset-normalizer": {
            "hashes": [
                "sha256:06435b539f889b1f6f4ac1758871aae42dc3a8c0e24ac9e60c2384973ad73027",
                "sha256:06a81e93cd441c56a9b65d8e1d043daeb97a3d0856d177d5c90ba85acb3db087",
                "sha256:0a55554a2fa0d408816b3b5cedf0045f4b8e1a6065aec45849de2d6f3f8e9786",
                "sha256:0b2b64d2bb6d3fb9112bafa732def486049e63de9618b5843bcdd081d8144cd8",
                "sha256:10955842570876604d404661fbccbc9c7e684caf432c09c715ec38fbae45ae09",
                "sha256:122c7fa62b130ed55f8f285bfd56d5f4b4a5b503609d181f9ad85e55c89f4185",
                "sha256:1ceae2f17a9c33cb48e3263960dc5fc8005351ee19db217e9b1bb15d28c02574",
                "sha256:1d3193f4a680c64b4b6a9115943538edb896edc190f0b222e73761716519268e",
                "sha256:1f79682fbe303db92bc2b1136016a38a42e835d932bab5b3b1bfcfbf0640e519",
                "sha256:2127566c664442652f024c837091890cb1942c30937add288223dc895793f898",
                "sha256:22afcb9f253dac0696b5a4be4a1c0f8762f8239e21b99680099abd9b2b1b2269",
                "sha256:25baf083bf6f6b341f4121c2f3c548875ee6f5339300e08be3f2b2ba1721cdd3",
                "sha256:2e81c7b9c8979ce92ed306c249d46894776a909505d8f5a4ba55b14206e3222f",
                "sha256:3287761bc4ee9e33561a7e058c72ac0938c4f57fe49a09eae428fd88aafe7bb6",
                "sha256:34d1c8da1e78d2e001f363791c98a272bb734000fcef47a491c1e3b0505657a8",
                "sha256:37e55c8e51c236f95b033f6fb391d7d7970ba5fe7ff453dad675e88cf303377a",
                "sha256:3d47fa203a7bd9c5b6cee4736ee84ca03b8ef23193c0d1ca99b5089f72645c73",
                "sha256:3e4d1f6587322d2788836a99c69062fbb091331ec940e02d12d179c1d53e25fc",
                "sha256:42cb296636fcc8b0644486d15c12376cb9fa75443e00fb25de0b8602e64c1714",
                "sha256:45485e01ff4d3630ec0d9617310448a8702f70e9c01906b0d0118bdf9d124cf2",
                "sha256:4a78b2b446bd7c934f5dcedc588903fb2f5eec172f3d29e52a9096a43722adfc",
                "sha256:4ab2fe47fae9e0f9dee8c04187ce5d09f48eabe611be8259444906793ab7cbce",
                "sha256:4d0d1650369165a14e14e1e47b372cfcb31d6ab44e6e33cb2d4e57265290044d",
                "sha256:549a3a73da901d5bc3ce8d24e0600d1fa85524c10287f6004fbab87672bf3e1e",
                "sha256:55086ee1064215781fff39a1af09518bc9255b50d6333f2e4c74ca09fac6a8f6",
                "sha256:572c3763a264ba47b3cf708a44ce965d98555f618ca42c926a9c1616d8f34269",
                "sha256:573f6eac48f4769d667c4442081b1794f52919e7edada77495aaed9236d13a96",
                "sha256:5b4c145409bef602a690e7cfad0a15a55c13320ff7a3ad7ca59c13bb8ba4d45d",
                "sha256:6463effa3186ea09411d50efc7d85360b38d5f09b870c48e4600f63af490e56a",
                "sha256:65f6f63034100ead094b8744b3b97965785388f308a64cf8d7c34f2f2e5be0c4",
                "sha256:663946639d296df6a2bb2aa51b60a2454ca1cb29835324c640dafb5ff2131a77",
                "sha256:6897af51655e3691ff853668779c7bad41579facacf5fd7253b0133308cf000d",
                "sha256:68d1f8a9e9e37c1223b656399be5d6b448dea850bed7d0f87a8311f1ff3dabb0",
                "sha256:6ac7ffc7ad6d040517be39eb591cac5ff87416c2537df6ba3cba3bae290c0fed",
                "sha256:6b3251890fff30ee142c44144871185dbe13b11bab478a88887a639655be1068",
                "sha256:6c4caeef8fa63d06bd437cd4bdcf3ffefe6738fb1b25951440d80dc7df8c03ac",
                "sha256:6ef1d82a3af9d3eecdba2321dc1b3c238245d890843e040e41e470ffa64c3e25",
                "sha256:753f10e867343b4511128c6ed8c82f7bec3bd026875576dfd88483c5c73b2fd8",
                "sha256:7cd13a2e3ddeed6913a65e66e94b51d80a041145a026c27e6bb76c31a853c6ab",
                "sha256:7ed9e526742851e8d5cc9e6cf41427dfc6068d4f5a3bb03659444b4cabf6bc26",
                "sha256:7f04c839ed0b6b98b1a7501a002144b76c18fb1c1850c8b98d458ac269e26ed2",
                "sha256:802fe99cca7457642125a8a88a084cef28ff0cf9407060f7b93dca5aa25480db",
                "sha256:80402cd6ee291dcb72644d6eac93785fe2c8b9cb30893c1af5b8fdd753b9d40f",
                "sha256:8465322196c8b4d7ab6d1e049e4c5cb460d0394da4a27d23cc242fbf0034b6b5",
                "sha256:86216b5cee4b06df986d214f664305142d9c76df9b6512be2738aa72a2048f99",
                "sha256:87d1351268731db79e0f8e745d92493ee2841c974128ef629dc518b937d9194c",
                "sha256:8bdb58ff7ba23002a4c5808d608e4e6c687175724f54a5dade5fa8c67b604e4d",
                "sha256:8c622a5fe39a48f78944a87d4fb8a53ee07344641b0562c540d840748571b811",
                "sha256:8d756e44e94489e49571086ef83b2bb8ce311e730092d2c34ca8f7d925cb20aa",
                "sha256:8f4a014bc36d3c57402e2977dada34f9c12300af536839dc38c0beab8878f38a",
                "sha256:9063e24fdb1e498ab71cb7419e24622516c4a04476b17a2dab57e8baa30d6e03",
                "sha256:90d558489962fd4918143277a773316e56c72da56ec7aa3dc3dbbe20fdfed15b",
                "sha256:923c0c831b7cfcb071580d3f46c4baf50f174be571576556269530f4bbd79d04",
                "sha256:95f2a5796329323b8f0512e09dbb7a1860c46a39da62ecb2324f116fa8fdc85c",
                "sha256:96b02a3dc4381e5494fad39be677abcb5e6634bf7b4fa83a6dd3112607547001",
                "sha256:9f96df6923e21816da7e0ad3fd47dd8f94b2a5ce594e00677c0013018b813458",
                "sha256:a10af20b82360ab00827f916a6058451b723b4e65030c5a18577c8b2de5b3389",
                "sha256:a50aebfa173e157099939b17f18600f72f84eed3049e743b68ad15bd69b6bf99",
                "sha256:a981a536974bbc7a512cf44ed14938cf01030a99e9b3a06dd59578882f06f985",
                "sha256:a9a8e9031d613fd2009c182b69c7b2c1ef8239a0efb1df3f7c8da66d5dd3d537",
                "sha256:ae5f4161f18c61806f411a13b0310bea87f987c7d2ecdbdaad0e94eb2e404238",
                "sha256:aed38f6e4fb3f5d6bf81bfa990a07806be9d83cf7bacef998ab1a9bd660a581f",
                "sha256:b01b88d45a6fcb69667cd6d2f7a9aeb4bf53760d7fc536bf679ec94fe9f3ff3d",
                "sha256:b261ccdec7821281dade748d088bb6e9b69e6d15b30652b74cbbac25e280b796",
                "sha256:b2b0a0c0517616b6869869f8c581d4eb2dd83a4d79e0ebcb7d373ef9956aeb0a",
                "sha256:b4a23f61ce87adf89be746c8a8974fe1c823c891d8f86eb218bb957c924bb143",
                "sha256:bd8f7df7d12c2db9fab40bdd87a7c09b1530128315d047a086fa3ae3435cb3a8",
                "sha256:beb58fe5cdb101e3a055192ac291b7a21e3b7ef4f67fa1d74e331a7f2124341c",
                "sha256:c002b4ffc0be611f0d9da932eb0f704fe2602a9a949d1f738e4c34c75b0863d5",
                "sha256:c083af607d2515612056a31f0a8d9e0fcb5876b7bfc0abad3ecd275bc4ebc2d5",
                "sha256:c180f51afb394e165eafe4ac2936a14bee3eb10debc9d9e4db8958fe36afe711",
                "sha256:c235ebd9baae02f1b77bcea61bce332cb4331dc3617d254df3323aa01ab47bd4",
                "sha256:cd70574b12bb8a4d2aaa0094515df2463cb429d8536cfb6c7ce983246983e5a6",
                "sha256:d0eccceffcb53201b5bfebb52600a5fb483a20b61da9dbc885f8b103cbe7598c",
                "sha256:d965bba47ddeec8cd560687584e88cf699fd28f192ceb452d1d7ee807c5597b7",
                "sha256:db364eca23f876da6f9e16c9da0df51aa4f104a972735574842618b8c6d999d4",
                "sha256:ddbb2551d7e0102e7252db79ba445cdab71b26640817ab1e3e3648dad515003b",
                "sha256:deb6be0ac38ece9ba87dea880e438f25ca3eddfac8b002a2ec3d9183a454e8ae",
                "sha256:e06ed3eb3218bc64786f7db41917d4e686cc4856944f53d5bdf83a6884432e12",
                "sha256:e27ad930a842b4c5eb8ac0016b0a54f5aebbe679340c26101df33424142c143c",
                "sha256:e537484df0d8f426ce2afb2d0f8e1c3d0b114b83f8850e5f2fbea0e797bd82ae",
                "sha256:eb00ed941194665c332bf8e078baf037d6c35d7c4f3102ea2d4f16ca94a26dc8",
                "sha256:eb6904c354526e758fda7167b33005998fb68c46fbc10e013ca97f21ca5c8887",
                "sha256:eb8821e09e916165e160797a6c17edda0679379a4be5c716c260e836e122f54b",
                "sha256:efcb3f6676480691518c177e3b465bcddf57cea040302f9f4e6e191af91174d4",
                "sha256:f27273b60488abe721a075bcca6d7f3964f9f6f067c8c4c605743023d7d3944f",
                "sha256:f30c3cb33b24454a82faecaf01b19c18562b1e89558fb6c56de4d9118a032fd5",
                "sha256:fb69256e180cb6c8a894fee62b3afebae785babc1ee98b81cdf68bbca1987f33",
                "sha256:fd1abc0d89e30cc4e02e4064dc67fcc51bd941eb395c502aac3ec19fab46b519",
                "sha256:ff8fa367d09b717b2a17a052544193ad76cd49979c805768879cb63d9ca50561"
            ],
            "markers": "python_full_version >= '3.7.0'",
            "version": "==3.3.2"
        },
        "click": {
            "hashes": [
                "sha256:ae74fb96c20a0277a1d615f1e4d73c8414f5a98db8b799a7931d1582f3390c28",
                "sha256:ca9853ad459e787e2192211578cc907e7594e294c7ccc834310722b41b9ca6de"
            ],
            "markers": "python_version >= '3.7'",
            "version": "==8.1.7"
        },
        "cloudpickle": {
            "hashes": [
                "sha256:246ee7d0c295602a036e86369c77fecda4ab17b506496730f2f576d9016fd9c7",
                "sha256:996d9a482c6fb4f33c1a35335cf8afd065d2a56e973270364840712d9131a882"
            ],
            "markers": "python_version >= '3.8'",
            "version": "==3.0.0"
        },
        "databricks-sdk": {
            "hashes": [
                "sha256:23016df608bb025548582d378f94af2ea312c0d77250ac14aa57d1f863efe88c",
                "sha256:3e08578f4128f759a6a9bba2c836ec32a4cff37fb594530209ab92f2534985bd"
            ],
            "markers": "python_version >= '3.7'",
            "version": "==0.29.0"
        },
        "delta-spark": {
            "hashes": [
                "sha256:008618feed655c96f13a04922a28e9d7b14a24a654c59a4fb58e21a0a06365d0",
                "sha256:c0884bb9a97f83381bbbd8742ca9054b439ea883ef12ae6a292a3597520adc55"
            ],
            "index": "pypi",
            "markers": "python_version >= '3.6'",
            "version": "==2.3.0"
        },
        "deprecated": {
            "hashes": [
                "sha256:6fac8b097794a90302bdbb17b9b815e732d3c4720583ff1b198499d78470466c",
                "sha256:e5323eb936458dccc2582dc6f9c322c852a775a27065ff2b0c4970b9d53d01b3"
            ],
            "markers": "python_version >= '2.7' and python_version not in '3.0, 3.1, 3.2, 3.3'",
            "version": "==1.2.14"
        },
        "dnspython": {
            "hashes": [
                "sha256:5ef3b9680161f6fa89daf8ad451b5f1a33b18ae8a1c6778cdf4b43f08c0a6e50",
                "sha256:e8f0f9c23a7b7cb99ded64e6c3a6f3e701d78f50c55e002b839dea7225cff7cc"
            ],
            "markers": "python_version >= '3.8'",
            "version": "==2.6.1"
        },
        "entrypoints": {
            "hashes": [
                "sha256:b706eddaa9218a19ebcd67b56818f05bb27589b1ca9e8d797b74affad4ccacd4",
                "sha256:f174b5ff827504fd3cd97cc3f8649f3693f51538c7e4bdf3ef002c8429d42f9f"
            ],
            "markers": "python_version >= '3.6'",
            "version": "==0.4"
        },
        "events": {
            "hashes": [
                "sha256:a7286af378ba3e46640ac9825156c93bdba7502174dd696090fdfcd4d80a1abd"
            ],
            "version": "==0.5"
        },
        "fastjsonschema": {
            "hashes": [
                "sha256:3d48fc5300ee96f5d116f10fe6f28d938e6008f59a6a025c2649475b87f76a23",
                "sha256:5875f0b0fa7a0043a91e93a9b8f793bcbbba9691e7fd83dca95c28ba26d21f0a"
            ],
            "index": "pypi",
            "version": "==2.20.0"
        },
        "frozenlist": {
            "hashes": [
                "sha256:04ced3e6a46b4cfffe20f9ae482818e34eba9b5fb0ce4056e4cc9b6e212d09b7",
                "sha256:0633c8d5337cb5c77acbccc6357ac49a1770b8c487e5b3505c57b949b4b82e98",
                "sha256:068b63f23b17df8569b7fdca5517edef76171cf3897eb68beb01341131fbd2ad",
                "sha256:0c250a29735d4f15321007fb02865f0e6b6a41a6b88f1f523ca1596ab5f50bd5",
                "sha256:1979bc0aeb89b33b588c51c54ab0161791149f2461ea7c7c946d95d5f93b56ae",
                "sha256:1a4471094e146b6790f61b98616ab8e44f72661879cc63fa1049d13ef711e71e",
                "sha256:1b280e6507ea8a4fa0c0a7150b4e526a8d113989e28eaaef946cc77ffd7efc0a",
                "sha256:1d0ce09d36d53bbbe566fe296965b23b961764c0bcf3ce2fa45f463745c04701",
                "sha256:20b51fa3f588ff2fe658663db52a41a4f7aa6c04f6201449c6c7c476bd255c0d",
                "sha256:23b2d7679b73fe0e5a4560b672a39f98dfc6f60df63823b0a9970525325b95f6",
                "sha256:23b701e65c7b36e4bf15546a89279bd4d8675faabc287d06bbcfac7d3c33e1e6",
                "sha256:2471c201b70d58a0f0c1f91261542a03d9a5e088ed3dc6c160d614c01649c106",
                "sha256:27657df69e8801be6c3638054e202a135c7f299267f1a55ed3a598934f6c0d75",
                "sha256:29acab3f66f0f24674b7dc4736477bcd4bc3ad4b896f5f45379a67bce8b96868",
                "sha256:32453c1de775c889eb4e22f1197fe3bdfe457d16476ea407472b9442e6295f7a",
                "sha256:3a670dc61eb0d0eb7080890c13de3066790f9049b47b0de04007090807c776b0",
                "sha256:3e0153a805a98f5ada7e09826255ba99fb4f7524bb81bf6b47fb702666484ae1",
                "sha256:410478a0c562d1a5bcc2f7ea448359fcb050ed48b3c6f6f4f18c313a9bdb1826",
                "sha256:442acde1e068288a4ba7acfe05f5f343e19fac87bfc96d89eb886b0363e977ec",
                "sha256:48f6a4533887e189dae092f1cf981f2e3885175f7a0f33c91fb5b7b682b6bab6",
                "sha256:4f57dab5fe3407b6c0c1cc907ac98e8a189f9e418f3b6e54d65a718aaafe3950",
                "sha256:4f9c515e7914626b2a2e1e311794b4c35720a0be87af52b79ff8e1429fc25f19",
                "sha256:55fdc093b5a3cb41d420884cdaf37a1e74c3c37a31f46e66286d9145d2063bd0",
                "sha256:5667ed53d68d91920defdf4035d1cdaa3c3121dc0b113255124bcfada1cfa1b8",
                "sha256:590344787a90ae57d62511dd7c736ed56b428f04cd8c161fcc5e7232c130c69a",
                "sha256:5a7d70357e7cee13f470c7883a063aae5fe209a493c57d86eb7f5a6f910fae09",
                "sha256:5c3894db91f5a489fc8fa6a9991820f368f0b3cbdb9cd8849547ccfab3392d86",
                "sha256:5c849d495bf5154cd8da18a9eb15db127d4dba2968d88831aff6f0331ea9bd4c",
                "sha256:64536573d0a2cb6e625cf309984e2d873979709f2cf22839bf2d61790b448ad5",
                "sha256:693945278a31f2086d9bf3df0fe8254bbeaef1fe71e1351c3bd730aa7d31c41b",
                "sha256:6db4667b187a6742b33afbbaf05a7bc551ffcf1ced0000a571aedbb4aa42fc7b",
                "sha256:6eb73fa5426ea69ee0e012fb59cdc76a15b1283d6e32e4f8dc4482ec67d1194d",
                "sha256:722e1124aec435320ae01ee3ac7bec11a5d47f25d0ed6328f2273d287bc3abb0",
                "sha256:7268252af60904bf52c26173cbadc3a071cece75f873705419c8681f24d3edea",
                "sha256:74fb4bee6880b529a0c6560885fce4dc95936920f9f20f53d99a213f7bf66776",
                "sha256:780d3a35680ced9ce682fbcf4cb9c2bad3136eeff760ab33707b71db84664e3a",
                "sha256:82e8211d69a4f4bc360ea22cd6555f8e61a1bd211d1d5d39d3d228b48c83a897",
                "sha256:89aa2c2eeb20957be2d950b85974b30a01a762f3308cd02bb15e1ad632e22dc7",
                "sha256:8aefbba5f69d42246543407ed2461db31006b0f76c4e32dfd6f42215a2c41d09",
                "sha256:96ec70beabbd3b10e8bfe52616a13561e58fe84c0101dd031dc78f250d5128b9",
                "sha256:9750cc7fe1ae3b1611bb8cfc3f9ec11d532244235d75901fb6b8e42ce9229dfe",
                "sha256:9acbb16f06fe7f52f441bb6f413ebae6c37baa6ef9edd49cdd567216da8600cd",
                "sha256:9d3e0c25a2350080e9319724dede4f31f43a6c9779be48021a7f4ebde8b2d742",
                "sha256:a06339f38e9ed3a64e4c4e43aec7f59084033647f908e4259d279a52d3757d09",
                "sha256:a0cb6f11204443f27a1628b0e460f37fb30f624be6051d490fa7d7e26d4af3d0",
                "sha256:a7496bfe1da7fb1a4e1cc23bb67c58fab69311cc7d32b5a99c2007b4b2a0e932",
                "sha256:a828c57f00f729620a442881cc60e57cfcec6842ba38e1b19fd3e47ac0ff8dc1",
                "sha256:a9b2de4cf0cdd5bd2dee4c4f63a653c61d2408055ab77b151c1957f221cabf2a",
                "sha256:b46c8ae3a8f1f41a0d2ef350c0b6e65822d80772fe46b653ab6b6274f61d4a49",
                "sha256:b7e3ed87d4138356775346e6845cccbe66cd9e207f3cd11d2f0b9fd13681359d",
                "sha256:b7f2f9f912dca3934c1baec2e4585a674ef16fe00218d833856408c48d5beee7",
                "sha256:ba60bb19387e13597fb059f32cd4d59445d7b18b69a745b8f8e5db0346f33480",
                "sha256:beee944ae828747fd7cb216a70f120767fc9f4f00bacae8543c14a6831673f89",
                "sha256:bfa4a17e17ce9abf47a74ae02f32d014c5e9404b6d9ac7f729e01562bbee601e",
                "sha256:c037a86e8513059a2613aaba4d817bb90b9d9b6b69aace3ce9c877e8c8ed402b",
                "sha256:c302220494f5c1ebeb0912ea782bcd5e2f8308037b3c7553fad0e48ebad6ad82",
                "sha256:c6321c9efe29975232da3bd0af0ad216800a47e93d763ce64f291917a381b8eb",
                "sha256:c757a9dd70d72b076d6f68efdbb9bc943665ae954dad2801b874c8c69e185068",
                "sha256:c99169d4ff810155ca50b4da3b075cbde79752443117d89429595c2e8e37fed8",
                "sha256:c9c92be9fd329ac801cc420e08452b70e7aeab94ea4233a4804f0915c14eba9b",
                "sha256:cc7b01b3754ea68a62bd77ce6020afaffb44a590c2289089289363472d13aedb",
                "sha256:db9e724bebd621d9beca794f2a4ff1d26eed5965b004a97f1f1685a173b869c2",
                "sha256:dca69045298ce5c11fd539682cff879cc1e664c245d1c64da929813e54241d11",
                "sha256:dd9b1baec094d91bf36ec729445f7769d0d0cf6b64d04d86e45baf89e2b9059b",
                "sha256:e02a0e11cf6597299b9f3bbd3f93d79217cb90cfd1411aec33848b13f5c656cc",
                "sha256:e6a20a581f9ce92d389a8c7d7c3dd47c81fd5d6e655c8dddf341e14aa48659d0",
                "sha256:e7004be74cbb7d9f34553a5ce5fb08be14fb33bc86f332fb71cbe5216362a497",
                "sha256:e774d53b1a477a67838a904131c4b0eef6b3d8a651f8b138b04f748fccfefe17",
                "sha256:edb678da49d9f72c9f6c609fbe41a5dfb9a9282f9e6a2253d5a91e0fc382d7c0",
                "sha256:f146e0911cb2f1da549fc58fc7bcd2b836a44b79ef871980d605ec392ff6b0d2",
                "sha256:f56e2333dda1fe0f909e7cc59f021eba0d2307bc6f012a1ccf2beca6ba362439",
                "sha256:f9a3ea26252bd92f570600098783d1371354d89d5f6b7dfd87359d669f2109b5",
                "sha256:f9aa1878d1083b276b0196f2dfbe00c9b7e752475ed3b682025ff20c1c1f51ac",
                "sha256:fb3c2db03683b5767dedb5769b8a40ebb47d6f7f45b1b3e3b4b51ec8ad9d9825",
                "sha256:fbeb989b5cc29e8daf7f976b421c220f1b8c731cbf22b9130d8815418ea45887",
                "sha256:fde5bd59ab5357e3853313127f4d3565fc7dad314a74d7b5d43c22c6a5ed2ced",
                "sha256:fe1a06da377e3a1062ae5fe0926e12b84eceb8a50b350ddca72dc85015873f74"
            ],
            "markers": "python_version >= '3.8'",
            "version": "==1.4.1"
        },
        "fsspec": {
            "hashes": [
                "sha256:3cb443f8bcd2efb31295a5b9fdb02aee81d8452c80d28f97a6d0959e6cee101e",
                "sha256:fad7d7e209dd4c1208e3bbfda706620e0da5142bebbd9c384afb95b07e798e49"
            ],
            "markers": "python_version >= '3.8'",
            "version": "==2024.6.1"
        },
        "furl": {
            "hashes": [
                "sha256:5a6188fe2666c484a12159c18be97a1977a71d632ef5bb867ef15f54af39cc4e",
                "sha256:9ab425062c4217f9802508e45feb4a83e54324273ac4b202f1850363309666c0"
            ],
            "index": "pypi",
            "version": "==2.1.3"
        },
        "gitdb": {
            "hashes": [
                "sha256:81a3407ddd2ee8df444cbacea00e2d038e40150acfa3001696fe0dcf1d3adfa4",
                "sha256:bf5421126136d6d0af55bc1e7c1af1c397a34f5b7bd79e776cd3e89785c2b04b"
            ],
            "markers": "python_version >= '3.7'",
            "version": "==4.0.11"
        },
        "gitpython": {
            "hashes": [
                "sha256:35f314a9f878467f5453cc1fee295c3e18e52f1b99f10f6cf5b1682e968a9e7c",
                "sha256:eec7ec56b92aad751f9912a73404bc02ba212a23adb2c7098ee668417051a1ff"
            ],
            "markers": "python_version >= '3.7'",
            "version": "==3.1.43"
        },
        "google-auth": {
            "hashes": [
                "sha256:49315be72c55a6a37d62819e3573f6b416aca00721f7e3e31a008d928bf64022",
                "sha256:53326ea2ebec768070a94bee4e1b9194c9646ea0c2bd72422785bd0f9abfad7b"
            ],
            "markers": "python_version >= '3.7'",
            "version": "==2.32.0"
        },
        "greenlet": {
            "hashes": [
                "sha256:01bc7ea167cf943b4c802068e178bbf70ae2e8c080467070d01bfa02f337ee67",
                "sha256:0448abc479fab28b00cb472d278828b3ccca164531daab4e970a0458786055d6",
                "sha256:086152f8fbc5955df88382e8a75984e2bb1c892ad2e3c80a2508954e52295257",
                "sha256:098d86f528c855ead3479afe84b49242e174ed262456c342d70fc7f972bc13c4",
                "sha256:149e94a2dd82d19838fe4b2259f1b6b9957d5ba1b25640d2380bea9c5df37676",
                "sha256:1551a8195c0d4a68fac7a4325efac0d541b48def35feb49d803674ac32582f61",
                "sha256:15d79dd26056573940fcb8c7413d84118086f2ec1a8acdfa854631084393efcc",
                "sha256:1996cb9306c8595335bb157d133daf5cf9f693ef413e7673cb07e3e5871379ca",
                "sha256:1a7191e42732df52cb5f39d3527217e7ab73cae2cb3694d241e18f53d84ea9a7",
                "sha256:1ea188d4f49089fc6fb283845ab18a2518d279c7cd9da1065d7a84e991748728",
                "sha256:1f672519db1796ca0d8753f9e78ec02355e862d0998193038c7073045899f305",
                "sha256:2516a9957eed41dd8f1ec0c604f1cdc86758b587d964668b5b196a9db5bfcde6",
                "sha256:2797aa5aedac23af156bbb5a6aa2cd3427ada2972c828244eb7d1b9255846379",
                "sha256:2dd6e660effd852586b6a8478a1d244b8dc90ab5b1321751d2ea15deb49ed414",
                "sha256:3ddc0f794e6ad661e321caa8d2f0a55ce01213c74722587256fb6566049a8b04",
                "sha256:3ed7fb269f15dc662787f4119ec300ad0702fa1b19d2135a37c2c4de6fadfd4a",
                "sha256:419b386f84949bf0e7c73e6032e3457b82a787c1ab4a0e43732898a761cc9dbf",
                "sha256:43374442353259554ce33599da8b692d5aa96f8976d567d4badf263371fbe491",
                "sha256:52f59dd9c96ad2fc0d5724107444f76eb20aaccb675bf825df6435acb7703559",
                "sha256:57e8974f23e47dac22b83436bdcf23080ade568ce77df33159e019d161ce1d1e",
                "sha256:5b51e85cb5ceda94e79d019ed36b35386e8c37d22f07d6a751cb659b180d5274",
                "sha256:649dde7de1a5eceb258f9cb00bdf50e978c9db1b996964cd80703614c86495eb",
                "sha256:64d7675ad83578e3fc149b617a444fab8efdafc9385471f868eb5ff83e446b8b",
                "sha256:68834da854554926fbedd38c76e60c4a2e3198c6fbed520b106a8986445caaf9",
                "sha256:6b66c9c1e7ccabad3a7d037b2bcb740122a7b17a53734b7d72a344ce39882a1b",
                "sha256:70fb482fdf2c707765ab5f0b6655e9cfcf3780d8d87355a063547b41177599be",
                "sha256:7170375bcc99f1a2fbd9c306f5be8764eaf3ac6b5cb968862cad4c7057756506",
                "sha256:73a411ef564e0e097dbe7e866bb2dda0f027e072b04da387282b02c308807405",
                "sha256:77457465d89b8263bca14759d7c1684df840b6811b2499838cc5b040a8b5b113",
                "sha256:7f362975f2d179f9e26928c5b517524e89dd48530a0202570d55ad6ca5d8a56f",
                "sha256:81bb9c6d52e8321f09c3d165b2a78c680506d9af285bfccbad9fb7ad5a5da3e5",
                "sha256:881b7db1ebff4ba09aaaeae6aa491daeb226c8150fc20e836ad00041bcb11230",
                "sha256:894393ce10ceac937e56ec00bb71c4c2f8209ad516e96033e4b3b1de270e200d",
                "sha256:99bf650dc5d69546e076f413a87481ee1d2d09aaaaaca058c9251b6d8c14783f",
                "sha256:9da2bd29ed9e4f15955dd1595ad7bc9320308a3b766ef7f837e23ad4b4aac31a",
                "sha256:afaff6cf5200befd5cec055b07d1c0a5a06c040fe5ad148abcd11ba6ab9b114e",
                "sha256:b1b5667cced97081bf57b8fa1d6bfca67814b0afd38208d52538316e9422fc61",
                "sha256:b37eef18ea55f2ffd8f00ff8fe7c8d3818abd3e25fb73fae2ca3b672e333a7a6",
                "sha256:b542be2440edc2d48547b5923c408cbe0fc94afb9f18741faa6ae970dbcb9b6d",
                "sha256:b7dcbe92cc99f08c8dd11f930de4d99ef756c3591a5377d1d9cd7dd5e896da71",
                "sha256:b7f009caad047246ed379e1c4dbcb8b020f0a390667ea74d2387be2998f58a22",
                "sha256:bba5387a6975598857d86de9eac14210a49d554a77eb8261cc68b7d082f78ce2",
                "sha256:c5e1536de2aad7bf62e27baf79225d0d64360d4168cf2e6becb91baf1ed074f3",
                "sha256:c5ee858cfe08f34712f548c3c363e807e7186f03ad7a5039ebadb29e8c6be067",
                "sha256:c9db1c18f0eaad2f804728c67d6c610778456e3e1cc4ab4bbd5eeb8e6053c6fc",
                "sha256:d353cadd6083fdb056bb46ed07e4340b0869c305c8ca54ef9da3421acbdf6881",
                "sha256:d46677c85c5ba00a9cb6f7a00b2bfa6f812192d2c9f7d9c4f6a55b60216712f3",
                "sha256:d4d1ac74f5c0c0524e4a24335350edad7e5f03b9532da7ea4d3c54d527784f2e",
                "sha256:d73a9fe764d77f87f8ec26a0c85144d6a951a6c438dfe50487df5595c6373eac",
                "sha256:da70d4d51c8b306bb7a031d5cff6cc25ad253affe89b70352af5f1cb68e74b53",
                "sha256:daf3cb43b7cf2ba96d614252ce1684c1bccee6b2183a01328c98d36fcd7d5cb0",
                "sha256:dca1e2f3ca00b84a396bc1bce13dd21f680f035314d2379c4160c98153b2059b",
                "sha256:dd4f49ae60e10adbc94b45c0b5e6a179acc1736cf7a90160b404076ee283cf83",
                "sha256:e1f145462f1fa6e4a4ae3c0f782e580ce44d57c8f2c7aae1b6fa88c0b2efdb41",
                "sha256:e3391d1e16e2a5a1507d83e4a8b100f4ee626e8eca43cf2cadb543de69827c4c",
                "sha256:fcd2469d6a2cf298f198f0487e0a5b1a47a42ca0fa4dfd1b6862c999f018ebbf",
                "sha256:fd096eb7ffef17c456cfa587523c5f92321ae02427ff955bebe9e3c63bc9f0da",
                "sha256:fe754d231288e1e64323cfad462fcee8f0288654c10bdf4f603a39ed923bef33"
            ],
            "markers": "python_version < '3.13' and (platform_machine == 'aarch64' or (platform_machine == 'ppc64le' or (platform_machine == 'x86_64' or (platform_machine == 'amd64' or (platform_machine == 'AMD64' or (platform_machine == 'win32' or platform_machine == 'WIN32'))))))",
            "version": "==3.0.3"
        },
        "helix.fhir.client.sdk": {
            "hashes": [
<<<<<<< HEAD
                "sha256:7ce216881e198fbdce283aa84bf72ec8549b5d964f4cf90023b725d9c9087a61",
                "sha256:f3a13aeb3aa98d8d4f2ec7442b414e78574bd4a9d33226b6a5c0a6b1940f74a5"
            ],
            "index": "pypi",
            "version": "==1.0.25"
=======
                "sha256:07358831de01e3c379139252e3c53dcfb7cbdf49c86d587295980b0d3c972350",
                "sha256:4b2f47249899031c807b7f189988d87f7282367eab1c94e5bbbbba5c746a5279"
            ],
            "markers": "python_version >= '3.10'",
            "version": "==2.0.8"
>>>>>>> d0a36e0e
        },
        "idna": {
            "hashes": [
                "sha256:028ff3aadf0609c1fd278d8ea3089299412a7a8b9bd005dd08b9f8285bcb5cfc",
                "sha256:82fee1fc78add43492d3a1898bfa6d8a904cc97d8427f683ed8e798d07761aa0"
            ],
            "markers": "python_version >= '3.5'",
            "version": "==3.7"
        },
        "importlib-metadata": {
            "hashes": [
                "sha256:509ecb2ab77071db5137c655e24ceb3eee66e7bbc6574165d0d114d9fc4bbe68",
                "sha256:ffef94b0b66046dd8ea2d619b701fe978d9264d38f3998bc4c27ec3b146a87c8"
            ],
            "markers": "python_version >= '3.8'",
            "version": "==7.2.1"
        },
        "jmespath": {
            "hashes": [
                "sha256:02e2e4cc71b5bcab88332eebf907519190dd9e6e82107fa7f83b1003a6252980",
                "sha256:90261b206d6defd58fdd5e85f478bf633a2901798906be2ad389150c5c60edbe"
            ],
            "markers": "python_version >= '3.7'",
            "version": "==1.0.1"
        },
        "logger": {
            "hashes": [
                "sha256:4ecac57133c6376fa215f0fe6b4dc4d60e4d1ad8be005cab4e8a702df682f8b3"
            ],
            "index": "pypi",
            "version": "==1.4"
        },
        "mako": {
            "hashes": [
                "sha256:260f1dbc3a519453a9c856dedfe4beb4e50bd5a26d96386cb6c80856556bb91a",
                "sha256:48dbc20568c1d276a2698b36d968fa76161bf127194907ea6fc594fa81f943bc"
            ],
            "markers": "python_version >= '3.8'",
            "version": "==1.3.5"
        },
        "markupsafe": {
            "hashes": [
                "sha256:00e046b6dd71aa03a41079792f8473dc494d564611a8f89bbbd7cb93295ebdcf",
                "sha256:075202fa5b72c86ad32dc7d0b56024ebdbcf2048c0ba09f1cde31bfdd57bcfff",
                "sha256:0e397ac966fdf721b2c528cf028494e86172b4feba51d65f81ffd65c63798f3f",
                "sha256:17b950fccb810b3293638215058e432159d2b71005c74371d784862b7e4683f3",
                "sha256:1f3fbcb7ef1f16e48246f704ab79d79da8a46891e2da03f8783a5b6fa41a9532",
                "sha256:2174c595a0d73a3080ca3257b40096db99799265e1c27cc5a610743acd86d62f",
                "sha256:2b7c57a4dfc4f16f7142221afe5ba4e093e09e728ca65c51f5620c9aaeb9a617",
                "sha256:2d2d793e36e230fd32babe143b04cec8a8b3eb8a3122d2aceb4a371e6b09b8df",
                "sha256:30b600cf0a7ac9234b2638fbc0fb6158ba5bdcdf46aeb631ead21248b9affbc4",
                "sha256:397081c1a0bfb5124355710fe79478cdbeb39626492b15d399526ae53422b906",
                "sha256:3a57fdd7ce31c7ff06cdfbf31dafa96cc533c21e443d57f5b1ecc6cdc668ec7f",
                "sha256:3c6b973f22eb18a789b1460b4b91bf04ae3f0c4234a0a6aa6b0a92f6f7b951d4",
                "sha256:3e53af139f8579a6d5f7b76549125f0d94d7e630761a2111bc431fd820e163b8",
                "sha256:4096e9de5c6fdf43fb4f04c26fb114f61ef0bf2e5604b6ee3019d51b69e8c371",
                "sha256:4275d846e41ecefa46e2015117a9f491e57a71ddd59bbead77e904dc02b1bed2",
                "sha256:4c31f53cdae6ecfa91a77820e8b151dba54ab528ba65dfd235c80b086d68a465",
                "sha256:4f11aa001c540f62c6166c7726f71f7573b52c68c31f014c25cc7901deea0b52",
                "sha256:5049256f536511ee3f7e1b3f87d1d1209d327e818e6ae1365e8653d7e3abb6a6",
                "sha256:58c98fee265677f63a4385256a6d7683ab1832f3ddd1e66fe948d5880c21a169",
                "sha256:598e3276b64aff0e7b3451b72e94fa3c238d452e7ddcd893c3ab324717456bad",
                "sha256:5b7b716f97b52c5a14bffdf688f971b2d5ef4029127f1ad7a513973cfd818df2",
                "sha256:5dedb4db619ba5a2787a94d877bc8ffc0566f92a01c0ef214865e54ecc9ee5e0",
                "sha256:619bc166c4f2de5caa5a633b8b7326fbe98e0ccbfacabd87268a2b15ff73a029",
                "sha256:629ddd2ca402ae6dbedfceeba9c46d5f7b2a61d9749597d4307f943ef198fc1f",
                "sha256:656f7526c69fac7f600bd1f400991cc282b417d17539a1b228617081106feb4a",
                "sha256:6ec585f69cec0aa07d945b20805be741395e28ac1627333b1c5b0105962ffced",
                "sha256:72b6be590cc35924b02c78ef34b467da4ba07e4e0f0454a2c5907f473fc50ce5",
                "sha256:7502934a33b54030eaf1194c21c692a534196063db72176b0c4028e140f8f32c",
                "sha256:7a68b554d356a91cce1236aa7682dc01df0edba8d043fd1ce607c49dd3c1edcf",
                "sha256:7b2e5a267c855eea6b4283940daa6e88a285f5f2a67f2220203786dfa59b37e9",
                "sha256:823b65d8706e32ad2df51ed89496147a42a2a6e01c13cfb6ffb8b1e92bc910bb",
                "sha256:8590b4ae07a35970728874632fed7bd57b26b0102df2d2b233b6d9d82f6c62ad",
                "sha256:8dd717634f5a044f860435c1d8c16a270ddf0ef8588d4887037c5028b859b0c3",
                "sha256:8dec4936e9c3100156f8a2dc89c4b88d5c435175ff03413b443469c7c8c5f4d1",
                "sha256:97cafb1f3cbcd3fd2b6fbfb99ae11cdb14deea0736fc2b0952ee177f2b813a46",
                "sha256:a17a92de5231666cfbe003f0e4b9b3a7ae3afb1ec2845aadc2bacc93ff85febc",
                "sha256:a549b9c31bec33820e885335b451286e2969a2d9e24879f83fe904a5ce59d70a",
                "sha256:ac07bad82163452a6884fe8fa0963fb98c2346ba78d779ec06bd7a6262132aee",
                "sha256:ae2ad8ae6ebee9d2d94b17fb62763125f3f374c25618198f40cbb8b525411900",
                "sha256:b91c037585eba9095565a3556f611e3cbfaa42ca1e865f7b8015fe5c7336d5a5",
                "sha256:bc1667f8b83f48511b94671e0e441401371dfd0f0a795c7daa4a3cd1dde55bea",
                "sha256:bec0a414d016ac1a18862a519e54b2fd0fc8bbfd6890376898a6c0891dd82e9f",
                "sha256:bf50cd79a75d181c9181df03572cdce0fbb75cc353bc350712073108cba98de5",
                "sha256:bff1b4290a66b490a2f4719358c0cdcd9bafb6b8f061e45c7a2460866bf50c2e",
                "sha256:c061bb86a71b42465156a3ee7bd58c8c2ceacdbeb95d05a99893e08b8467359a",
                "sha256:c8b29db45f8fe46ad280a7294f5c3ec36dbac9491f2d1c17345be8e69cc5928f",
                "sha256:ce409136744f6521e39fd8e2a24c53fa18ad67aa5bc7c2cf83645cce5b5c4e50",
                "sha256:d050b3361367a06d752db6ead6e7edeb0009be66bc3bae0ee9d97fb326badc2a",
                "sha256:d283d37a890ba4c1ae73ffadf8046435c76e7bc2247bbb63c00bd1a709c6544b",
                "sha256:d9fad5155d72433c921b782e58892377c44bd6252b5af2f67f16b194987338a4",
                "sha256:daa4ee5a243f0f20d528d939d06670a298dd39b1ad5f8a72a4275124a7819eff",
                "sha256:db0b55e0f3cc0be60c1f19efdde9a637c32740486004f20d1cff53c3c0ece4d2",
                "sha256:e61659ba32cf2cf1481e575d0462554625196a1f2fc06a1c777d3f48e8865d46",
                "sha256:ea3d8a3d18833cf4304cd2fc9cbb1efe188ca9b5efef2bdac7adc20594a0e46b",
                "sha256:ec6a563cff360b50eed26f13adc43e61bc0c04d94b8be985e6fb24b81f6dcfdf",
                "sha256:f5dfb42c4604dddc8e4305050aa6deb084540643ed5804d7455b5df8fe16f5e5",
                "sha256:fa173ec60341d6bb97a89f5ea19c85c5643c1e7dedebc22f5181eb73573142c5",
                "sha256:fa9db3f79de01457b03d4f01b34cf91bc0048eb2c3846ff26f66687c2f6d16ab",
                "sha256:fce659a462a1be54d2ffcacea5e3ba2d74daa74f30f5f143fe0c58636e355fdd",
                "sha256:ffee1f21e5ef0d712f9033568f8344d5da8cc2869dbd08d87c84656e6a2d2f68"
            ],
            "markers": "python_version >= '3.7'",
            "version": "==2.1.5"
        },
        "mlflow-skinny": {
            "hashes": [
                "sha256:5dfd648c38ab6b7412bc30706e03f8bfac92aef5428269f640ded8d01baa93dd",
                "sha256:6e7b36023af9fb6e0ed506642c6497a4c9921df3e1595b7ac57aca4688441309"
            ],
            "index": "pypi",
            "markers": "python_version >= '3.8'",
            "version": "==2.15.0"
        },
        "more-itertools": {
            "hashes": [
                "sha256:e5d93ef411224fbcef366a6e8ddc4c5781bc6359d43412a65dd5964e46111463",
                "sha256:ea6a02e24a9161e51faad17a8782b92a0df82c12c1c8886fec7f0c3fa1a1b320"
            ],
            "index": "pypi",
            "markers": "python_version >= '3.8'",
            "version": "==10.3.0"
        },
        "multidict": {
            "hashes": [
                "sha256:01265f5e40f5a17f8241d52656ed27192be03bfa8764d88e8220141d1e4b3556",
                "sha256:0275e35209c27a3f7951e1ce7aaf93ce0d163b28948444bec61dd7badc6d3f8c",
                "sha256:04bde7a7b3de05732a4eb39c94574db1ec99abb56162d6c520ad26f83267de29",
                "sha256:04da1bb8c8dbadf2a18a452639771951c662c5ad03aefe4884775454be322c9b",
                "sha256:09a892e4a9fb47331da06948690ae38eaa2426de97b4ccbfafbdcbe5c8f37ff8",
                "sha256:0d63c74e3d7ab26de115c49bffc92cc77ed23395303d496eae515d4204a625e7",
                "sha256:107c0cdefe028703fb5dafe640a409cb146d44a6ae201e55b35a4af8e95457dd",
                "sha256:141b43360bfd3bdd75f15ed811850763555a251e38b2405967f8e25fb43f7d40",
                "sha256:14c2976aa9038c2629efa2c148022ed5eb4cb939e15ec7aace7ca932f48f9ba6",
                "sha256:19fe01cea168585ba0f678cad6f58133db2aa14eccaf22f88e4a6dccadfad8b3",
                "sha256:1d147090048129ce3c453f0292e7697d333db95e52616b3793922945804a433c",
                "sha256:1d9ea7a7e779d7a3561aade7d596649fbecfa5c08a7674b11b423783217933f9",
                "sha256:215ed703caf15f578dca76ee6f6b21b7603791ae090fbf1ef9d865571039ade5",
                "sha256:21fd81c4ebdb4f214161be351eb5bcf385426bf023041da2fd9e60681f3cebae",
                "sha256:220dd781e3f7af2c2c1053da9fa96d9cf3072ca58f057f4c5adaaa1cab8fc442",
                "sha256:228b644ae063c10e7f324ab1ab6b548bdf6f8b47f3ec234fef1093bc2735e5f9",
                "sha256:29bfeb0dff5cb5fdab2023a7a9947b3b4af63e9c47cae2a10ad58394b517fddc",
                "sha256:2f4848aa3baa109e6ab81fe2006c77ed4d3cd1e0ac2c1fbddb7b1277c168788c",
                "sha256:2faa5ae9376faba05f630d7e5e6be05be22913782b927b19d12b8145968a85ea",
                "sha256:2ffc42c922dbfddb4a4c3b438eb056828719f07608af27d163191cb3e3aa6cc5",
                "sha256:37b15024f864916b4951adb95d3a80c9431299080341ab9544ed148091b53f50",
                "sha256:3cc2ad10255f903656017363cd59436f2111443a76f996584d1077e43ee51182",
                "sha256:3d25f19500588cbc47dc19081d78131c32637c25804df8414463ec908631e453",
                "sha256:403c0911cd5d5791605808b942c88a8155c2592e05332d2bf78f18697a5fa15e",
                "sha256:411bf8515f3be9813d06004cac41ccf7d1cd46dfe233705933dd163b60e37600",
                "sha256:425bf820055005bfc8aa9a0b99ccb52cc2f4070153e34b701acc98d201693733",
                "sha256:435a0984199d81ca178b9ae2c26ec3d49692d20ee29bc4c11a2a8d4514c67eda",
                "sha256:4a6a4f196f08c58c59e0b8ef8ec441d12aee4125a7d4f4fef000ccb22f8d7241",
                "sha256:4cc0ef8b962ac7a5e62b9e826bd0cd5040e7d401bc45a6835910ed699037a461",
                "sha256:51d035609b86722963404f711db441cf7134f1889107fb171a970c9701f92e1e",
                "sha256:53689bb4e102200a4fafa9de9c7c3c212ab40a7ab2c8e474491914d2305f187e",
                "sha256:55205d03e8a598cfc688c71ca8ea5f66447164efff8869517f175ea632c7cb7b",
                "sha256:5c0631926c4f58e9a5ccce555ad7747d9a9f8b10619621f22f9635f069f6233e",
                "sha256:5cb241881eefd96b46f89b1a056187ea8e9ba14ab88ba632e68d7a2ecb7aadf7",
                "sha256:60d698e8179a42ec85172d12f50b1668254628425a6bd611aba022257cac1386",
                "sha256:612d1156111ae11d14afaf3a0669ebf6c170dbb735e510a7438ffe2369a847fd",
                "sha256:6214c5a5571802c33f80e6c84713b2c79e024995b9c5897f794b43e714daeec9",
                "sha256:6939c95381e003f54cd4c5516740faba40cf5ad3eeff460c3ad1d3e0ea2549bf",
                "sha256:69db76c09796b313331bb7048229e3bee7928eb62bab5e071e9f7fcc4879caee",
                "sha256:6bf7a982604375a8d49b6cc1b781c1747f243d91b81035a9b43a2126c04766f5",
                "sha256:766c8f7511df26d9f11cd3a8be623e59cca73d44643abab3f8c8c07620524e4a",
                "sha256:76c0de87358b192de7ea9649beb392f107dcad9ad27276324c24c91774ca5271",
                "sha256:76f067f5121dcecf0d63a67f29080b26c43c71a98b10c701b0677e4a065fbd54",
                "sha256:7901c05ead4b3fb75113fb1dd33eb1253c6d3ee37ce93305acd9d38e0b5f21a4",
                "sha256:79660376075cfd4b2c80f295528aa6beb2058fd289f4c9252f986751a4cd0496",
                "sha256:79a6d2ba910adb2cbafc95dad936f8b9386e77c84c35bc0add315b856d7c3abb",
                "sha256:7afcdd1fc07befad18ec4523a782cde4e93e0a2bf71239894b8d61ee578c1319",
                "sha256:7be7047bd08accdb7487737631d25735c9a04327911de89ff1b26b81745bd4e3",
                "sha256:7c6390cf87ff6234643428991b7359b5f59cc15155695deb4eda5c777d2b880f",
                "sha256:7df704ca8cf4a073334e0427ae2345323613e4df18cc224f647f251e5e75a527",
                "sha256:85f67aed7bb647f93e7520633d8f51d3cbc6ab96957c71272b286b2f30dc70ed",
                "sha256:896ebdcf62683551312c30e20614305f53125750803b614e9e6ce74a96232604",
                "sha256:92d16a3e275e38293623ebf639c471d3e03bb20b8ebb845237e0d3664914caef",
                "sha256:99f60d34c048c5c2fabc766108c103612344c46e35d4ed9ae0673d33c8fb26e8",
                "sha256:9fe7b0653ba3d9d65cbe7698cca585bf0f8c83dbbcc710db9c90f478e175f2d5",
                "sha256:a3145cb08d8625b2d3fee1b2d596a8766352979c9bffe5d7833e0503d0f0b5e5",
                "sha256:aeaf541ddbad8311a87dd695ed9642401131ea39ad7bc8cf3ef3967fd093b626",
                "sha256:b55358304d7a73d7bdf5de62494aaf70bd33015831ffd98bc498b433dfe5b10c",
                "sha256:b82cc8ace10ab5bd93235dfaab2021c70637005e1ac787031f4d1da63d493c1d",
                "sha256:c0868d64af83169e4d4152ec612637a543f7a336e4a307b119e98042e852ad9c",
                "sha256:c1c1496e73051918fcd4f58ff2e0f2f3066d1c76a0c6aeffd9b45d53243702cc",
                "sha256:c9bf56195c6bbd293340ea82eafd0071cb3d450c703d2c93afb89f93b8386ccc",
                "sha256:cbebcd5bcaf1eaf302617c114aa67569dd3f090dd0ce8ba9e35e9985b41ac35b",
                "sha256:cd6c8fca38178e12c00418de737aef1261576bd1b6e8c6134d3e729a4e858b38",
                "sha256:ceb3b7e6a0135e092de86110c5a74e46bda4bd4fbfeeb3a3bcec79c0f861e450",
                "sha256:cf590b134eb70629e350691ecca88eac3e3b8b3c86992042fb82e3cb1830d5e1",
                "sha256:d3eb1ceec286eba8220c26f3b0096cf189aea7057b6e7b7a2e60ed36b373b77f",
                "sha256:d65f25da8e248202bd47445cec78e0025c0fe7582b23ec69c3b27a640dd7a8e3",
                "sha256:d6f6d4f185481c9669b9447bf9d9cf3b95a0e9df9d169bbc17e363b7d5487755",
                "sha256:d84a5c3a5f7ce6db1f999fb9438f686bc2e09d38143f2d93d8406ed2dd6b9226",
                "sha256:d946b0a9eb8aaa590df1fe082cee553ceab173e6cb5b03239716338629c50c7a",
                "sha256:dce1c6912ab9ff5f179eaf6efe7365c1f425ed690b03341911bf4939ef2f3046",
                "sha256:de170c7b4fe6859beb8926e84f7d7d6c693dfe8e27372ce3b76f01c46e489fcf",
                "sha256:e02021f87a5b6932fa6ce916ca004c4d441509d33bbdbeca70d05dff5e9d2479",
                "sha256:e030047e85cbcedbfc073f71836d62dd5dadfbe7531cae27789ff66bc551bd5e",
                "sha256:e0e79d91e71b9867c73323a3444724d496c037e578a0e1755ae159ba14f4f3d1",
                "sha256:e4428b29611e989719874670fd152b6625500ad6c686d464e99f5aaeeaca175a",
                "sha256:e4972624066095e52b569e02b5ca97dbd7a7ddd4294bf4e7247d52635630dd83",
                "sha256:e7be68734bd8c9a513f2b0cfd508802d6609da068f40dc57d4e3494cefc92929",
                "sha256:e8e94e6912639a02ce173341ff62cc1201232ab86b8a8fcc05572741a5dc7d93",
                "sha256:ea1456df2a27c73ce51120fa2f519f1bea2f4a03a917f4a43c8707cf4cbbae1a",
                "sha256:ebd8d160f91a764652d3e51ce0d2956b38efe37c9231cd82cfc0bed2e40b581c",
                "sha256:eca2e9d0cc5a889850e9bbd68e98314ada174ff6ccd1129500103df7a94a7a44",
                "sha256:edd08e6f2f1a390bf137080507e44ccc086353c8e98c657e666c017718561b89",
                "sha256:f285e862d2f153a70586579c15c44656f888806ed0e5b56b64489afe4a2dbfba",
                "sha256:f2a1dee728b52b33eebff5072817176c172050d44d67befd681609b4746e1c2e",
                "sha256:f7e301075edaf50500f0b341543c41194d8df3ae5caf4702f2095f3ca73dd8da",
                "sha256:fb616be3538599e797a2017cccca78e354c767165e8858ab5116813146041a24",
                "sha256:fce28b3c8a81b6b36dfac9feb1de115bab619b3c13905b419ec71d03a3fc1423",
                "sha256:fe5d7785250541f7f5019ab9cba2c71169dc7d74d0f45253f8313f436458a4ef"
            ],
            "markers": "python_version >= '3.7'",
            "version": "==6.0.5"
        },
        "numexpr": {
            "hashes": [
                "sha256:00204e5853713b5eba5f3d0bc586a5d8d07f76011b597c8b4087592cc2ec2928",
                "sha256:22cc65e9121aeb3187a2b50827715b2b087ea70e8ab21416ea52662322087b43",
                "sha256:300e577b3c006dd7a8270f1bb2e8a00ee15bf235b1650fe2a6febec2954bc2c3",
                "sha256:368a1972c3186355160f6ee330a7eea146d8443da75a38a30083289ae251ef5a",
                "sha256:37598cca41f8f50dc889b0b72be1616a288758c16ab7d48c9ac8719e1a39d835",
                "sha256:44f6d12a8c44be90199bbb10d3abf467f88951f48a3d1fbbd3c219d121f39c9d",
                "sha256:45f598182b4f5c153222e47d5163c3bee8d5ebcaee7e56dd2a5898d4d97e4473",
                "sha256:4f0985bd1c493b23b5aad7d81fa174798f3812efb78d14844194834c9fee38b8",
                "sha256:552c8d4b2e3b87cdb2abb40a781b9a61a9090a9f66ac7357fc5a0b93aff76be3",
                "sha256:56648a04679063175681195670ad53e5c8ca19668166ed13875199b5600089c7",
                "sha256:5a4db4456e0779d5e024220b7b6a7477ac900679bfa74836b06fa526aaed4e3c",
                "sha256:6a50370bea77ba94c3734a44781c716751354c6bfda2d369af3aed3d67d42871",
                "sha256:78b14c19c403df7498954468385768c86b0d2c52ad03dffb74e45d44ae5a9c77",
                "sha256:82bf04a1495ac475de4ab49fbe0a3a2710ed3fd1a00bc03847316b5d7602402d",
                "sha256:82fc95c301b15ff4823f98989ee363a2d5555d16a7cfd3710e98ddee726eaaaa",
                "sha256:926dd426c68f1d927412a2ad843831c1eb9a95871e7bb0bd8b20d547c12238d2",
                "sha256:9bba99d354a65f1a008ab8b87f07d84404c668e66bab624df5b6b5373403cf81",
                "sha256:a3c0b0bf165b2d886eb981afa4e77873ca076f5d51c491c4d7b8fc10f17c876f",
                "sha256:ac23a72eff10f928f23b147bdeb0f1b774e862abe332fc9bf4837e9f1bc0bbf9",
                "sha256:b28eaf45f1cc1048aad9e90e3a8ada1aef58c5f8155a85267dc781b37998c046",
                "sha256:b2efa499f460124538a5b4f1bf2e77b28eb443ee244cc5573ed0f6a069ebc635",
                "sha256:bbd35f17f6efc00ebd4a480192af1ee30996094a0d5343b131b0e90e61e8b554",
                "sha256:ca8ae46481d0b0689ca0d00a8670bc464ce375e349599fe674a6d4957e7b7eb6",
                "sha256:cbf79fef834f88607f977ab9867061dcd9b40ccb08bb28547c6dc6c73e560895",
                "sha256:ce04ae6efe2a9d0be1a0e114115c3ae70c68b8b8fbc615c5c55c15704b01e6a4",
                "sha256:fa4009d84a8e6e21790e718a80a22d57fe7f215283576ef2adc4183f7247f3c7",
                "sha256:fb704620657a1c99d64933e8a982148d8bfb2b738a1943e107a2bfdee887ce56",
                "sha256:fcbf013bb8494e8ef1d11fa3457827c1571c6a3153982d709e5d17594999d4dd",
                "sha256:fecdf4bf3c1250e56583db0a4a80382a259ba4c2e1efa13e04ed43f0938071f5"
            ],
            "index": "pypi",
            "markers": "python_version >= '3.9'",
            "version": "==2.10.1"
        },
        "numpy": {
            "hashes": [
                "sha256:08458fbf403bff5e2b45f08eda195d4b0c9b35682311da5a5a0a0925b11b9bd8",
                "sha256:0fbb536eac80e27a2793ffd787895242b7f18ef792563d742c2d673bfcb75134",
                "sha256:12f5d865d60fb9734e60a60f1d5afa6d962d8d4467c120a1c0cda6eb2964437d",
                "sha256:15eb4eca47d36ec3f78cde0a3a2ee24cf05ca7396ef808dda2c0ddad7c2bde67",
                "sha256:173a00b9995f73b79eb0191129f2455f1e34c203f559dd118636858cc452a1bf",
                "sha256:1b902ce0e0a5bb7704556a217c4f63a7974f8f43e090aff03fcf262e0b135e02",
                "sha256:1f682ea61a88479d9498bf2091fdcd722b090724b08b31d63e022adc063bad59",
                "sha256:1f87fec1f9bc1efd23f4227becff04bd0e979e23ca50cc92ec88b38489db3b55",
                "sha256:24a0e1befbfa14615b49ba9659d3d8818a0f4d8a1c5822af8696706fbda7310c",
                "sha256:2c3a346ae20cfd80b6cfd3e60dc179963ef2ea58da5ec074fd3d9e7a1e7ba97f",
                "sha256:36d3a9405fd7c511804dc56fc32974fa5533bdeb3cd1604d6b8ff1d292b819c4",
                "sha256:3fdabe3e2a52bc4eff8dc7a5044342f8bd9f11ef0934fcd3289a788c0eb10018",
                "sha256:4127d4303b9ac9f94ca0441138acead39928938660ca58329fe156f84b9f3015",
                "sha256:4658c398d65d1b25e1760de3157011a80375da861709abd7cef3bad65d6543f9",
                "sha256:485b87235796410c3519a699cfe1faab097e509e90ebb05dcd098db2ae87e7b3",
                "sha256:529af13c5f4b7a932fb0e1911d3a75da204eff023ee5e0e79c1751564221a5c8",
                "sha256:5a3d94942c331dd4e0e1147f7a8699a4aa47dffc11bf8a1523c12af8b2e91bbe",
                "sha256:5daab361be6ddeb299a918a7c0864fa8618af66019138263247af405018b04e1",
                "sha256:61728fba1e464f789b11deb78a57805c70b2ed02343560456190d0501ba37b0f",
                "sha256:6790654cb13eab303d8402354fabd47472b24635700f631f041bd0b65e37298a",
                "sha256:69ff563d43c69b1baba77af455dd0a839df8d25e8590e79c90fcbe1499ebde42",
                "sha256:6bf4e6f4a2a2e26655717a1983ef6324f2664d7011f6ef7482e8c0b3d51e82ac",
                "sha256:6e4eeb6eb2fced786e32e6d8df9e755ce5be920d17f7ce00bc38fcde8ccdbf9e",
                "sha256:72dc22e9ec8f6eaa206deb1b1355eb2e253899d7347f5e2fae5f0af613741d06",
                "sha256:75b4e316c5902d8163ef9d423b1c3f2f6252226d1aa5cd8a0a03a7d01ffc6268",
                "sha256:7b9853803278db3bdcc6cd5beca37815b133e9e77ff3d4733c247414e78eb8d1",
                "sha256:7d6fddc5fe258d3328cd8e3d7d3e02234c5d70e01ebe377a6ab92adb14039cb4",
                "sha256:81b0893a39bc5b865b8bf89e9ad7807e16717f19868e9d234bdaf9b1f1393868",
                "sha256:8efc84f01c1cd7e34b3fb310183e72fcdf55293ee736d679b6d35b35d80bba26",
                "sha256:8fae4ebbf95a179c1156fab0b142b74e4ba4204c87bde8d3d8b6f9c34c5825ef",
                "sha256:99d0d92a5e3613c33a5f01db206a33f8fdf3d71f2912b0de1739894668b7a93b",
                "sha256:9adbd9bb520c866e1bfd7e10e1880a1f7749f1f6e5017686a5fbb9b72cf69f82",
                "sha256:a1e01dcaab205fbece13c1410253a9eea1b1c9b61d237b6fa59bcc46e8e89343",
                "sha256:a8fc2de81ad835d999113ddf87d1ea2b0f4704cbd947c948d2f5513deafe5a7b",
                "sha256:b83e16a5511d1b1f8a88cbabb1a6f6a499f82c062a4251892d9ad5d609863fb7",
                "sha256:bb2124fdc6e62baae159ebcfa368708867eb56806804d005860b6007388df171",
                "sha256:bfc085b28d62ff4009364e7ca34b80a9a080cbd97c2c0630bb5f7f770dae9414",
                "sha256:cbab9fc9c391700e3e1287666dfd82d8666d10e69a6c4a09ab97574c0b7ee0a7",
                "sha256:e5eeca8067ad04bc8a2a8731183d51d7cbaac66d86085d5f4766ee6bf19c7f87",
                "sha256:e9e81fa9017eaa416c056e5d9e71be93d05e2c3c2ab308d23307a8bc4443c368",
                "sha256:ea2326a4dca88e4a274ba3a4405eb6c6467d3ffbd8c7d38632502eaae3820587",
                "sha256:eacf3291e263d5a67d8c1a581a8ebbcfd6447204ef58828caf69a5e3e8c75990",
                "sha256:ec87f5f8aca726117a1c9b7083e7656a9d0d606eec7299cc067bb83d26f16e0c",
                "sha256:f1659887361a7151f89e79b276ed8dff3d75877df906328f14d8bb40bb4f5101",
                "sha256:f9cf5ea551aec449206954b075db819f52adc1638d46a6738253a712d553c7b4"
            ],
            "markers": "python_version >= '3.9'",
            "version": "==2.0.1"
        },
        "opensearch-py": {
            "hashes": [
                "sha256:0b7c27e8ed84c03c99558406927b6161f186a72502ca6d0325413d8e5523ba96",
                "sha256:b6e78b685dd4e9c016d7a4299cf1de69e299c88322e3f81c716e6e23fe5683c1"
            ],
            "index": "pypi",
            "markers": "python_version >= '3.8' and python_version < '4'",
            "version": "==2.6.0"
        },
        "opentelemetry-api": {
            "hashes": [
                "sha256:2bd639e4bed5b18486fef0b5a520aaffde5a18fc225e808a1ac4df363f43a1ce",
                "sha256:7d7ea33adf2ceda2dd680b18b1677e4152000b37ca76e679da71ff103b943064"
            ],
            "markers": "python_version >= '3.8'",
            "version": "==1.26.0"
        },
        "opentelemetry-sdk": {
            "hashes": [
                "sha256:c90d2868f8805619535c05562d699e2f4fb1f00dbd55a86dcefca4da6fa02f85",
                "sha256:feb5056a84a88670c041ea0ded9921fca559efec03905dddeb3885525e0af897"
            ],
            "markers": "python_version >= '3.8'",
            "version": "==1.26.0"
        },
        "opentelemetry-semantic-conventions": {
            "hashes": [
                "sha256:4ff9d595b85a59c1c1413f02bba320ce7ea6bf9e2ead2b0913c4395c7bbc1063",
                "sha256:a8d57999bbe3495ffd4d510de26a97dadc1dace53e0275001b2c1b2f67992a7e"
            ],
            "markers": "python_version >= '3.8'",
            "version": "==0.47b0"
        },
        "orderedmultidict": {
            "hashes": [
                "sha256:04070bbb5e87291cc9bfa51df413677faf2141c73c61d2a5f7b26bea3cd882ad",
                "sha256:43c839a17ee3cdd62234c47deca1a8508a3f2ca1d0678a3bf791c87cf84adbf3"
            ],
            "version": "==1.0.1"
        },
        "packaging": {
            "hashes": [
                "sha256:026ed72c8ed3fcce5bf8950572258698927fd1dbda10a5e981cdf0ac37f4f002",
                "sha256:5b8f2217dbdbd2f7f384c41c628544e6d52f2d0f53c6d0c3ea61aa5d1d7ff124"
            ],
            "markers": "python_version >= '3.8'",
            "version": "==24.1"
        },
        "pandas": {
            "hashes": [
                "sha256:001910ad31abc7bf06f49dcc903755d2f7f3a9186c0c040b827e522e9cef0863",
                "sha256:0ca6377b8fca51815f382bd0b697a0814c8bda55115678cbc94c30aacbb6eff2",
                "sha256:0cace394b6ea70c01ca1595f839cf193df35d1575986e484ad35c4aeae7266c1",
                "sha256:1cb51fe389360f3b5a4d57dbd2848a5f033350336ca3b340d1c53a1fad33bcad",
                "sha256:2925720037f06e89af896c70bca73459d7e6a4be96f9de79e2d440bd499fe0db",
                "sha256:3e374f59e440d4ab45ca2fffde54b81ac3834cf5ae2cdfa69c90bc03bde04d76",
                "sha256:40ae1dffb3967a52203105a077415a86044a2bea011b5f321c6aa64b379a3f51",
                "sha256:43498c0bdb43d55cb162cdc8c06fac328ccb5d2eabe3cadeb3529ae6f0517c32",
                "sha256:4abfe0be0d7221be4f12552995e58723c7422c80a659da13ca382697de830c08",
                "sha256:58b84b91b0b9f4bafac2a0ac55002280c094dfc6402402332c0913a59654ab2b",
                "sha256:640cef9aa381b60e296db324337a554aeeb883ead99dc8f6c18e81a93942f5f4",
                "sha256:66b479b0bd07204e37583c191535505410daa8df638fd8e75ae1b383851fe921",
                "sha256:696039430f7a562b74fa45f540aca068ea85fa34c244d0deee539cb6d70aa288",
                "sha256:6d2123dc9ad6a814bcdea0f099885276b31b24f7edf40f6cdbc0912672e22eee",
                "sha256:8635c16bf3d99040fdf3ca3db669a7250ddf49c55dc4aa8fe0ae0fa8d6dcc1f0",
                "sha256:873d13d177501a28b2756375d59816c365e42ed8417b41665f346289adc68d24",
                "sha256:8e5a0b00e1e56a842f922e7fae8ae4077aee4af0acb5ae3622bd4b4c30aedf99",
                "sha256:8e90497254aacacbc4ea6ae5e7a8cd75629d6ad2b30025a4a8b09aa4faf55151",
                "sha256:9057e6aa78a584bc93a13f0a9bf7e753a5e9770a30b4d758b8d5f2a62a9433cd",
                "sha256:90c6fca2acf139569e74e8781709dccb6fe25940488755716d1d354d6bc58bce",
                "sha256:92fd6b027924a7e178ac202cfbe25e53368db90d56872d20ffae94b96c7acc57",
                "sha256:9dfde2a0ddef507a631dc9dc4af6a9489d5e2e740e226ad426a05cabfbd7c8ef",
                "sha256:9e79019aba43cb4fda9e4d983f8e88ca0373adbb697ae9c6c43093218de28b54",
                "sha256:a77e9d1c386196879aa5eb712e77461aaee433e54c68cf253053a73b7e49c33a",
                "sha256:c7adfc142dac335d8c1e0dcbd37eb8617eac386596eb9e1a1b77791cf2498238",
                "sha256:d187d355ecec3629624fccb01d104da7d7f391db0311145817525281e2804d23",
                "sha256:ddf818e4e6c7c6f4f7c8a12709696d193976b591cc7dc50588d3d1a6b5dc8772",
                "sha256:e9b79011ff7a0f4b1d6da6a61aa1aa604fb312d6647de5bad20013682d1429ce",
                "sha256:eee3a87076c0756de40b05c5e9a6069c035ba43e8dd71c379e68cab2c20f16ad"
            ],
            "index": "pypi",
            "markers": "python_version >= '3.9'",
            "version": "==2.2.2"
        },
        "protobuf": {
            "hashes": [
<<<<<<< HEAD
                "sha256:2c9c2ed7466ad565f18668aa4731c535511c5d9a40c6da39524bccf43e441719",
                "sha256:48e2cd6b88c6ed3d5877a3ea40df79d08374088e89bedc32557348848dff250b",
                "sha256:5b0834e61fb38f34ba8840d7dcb2e5a2f03de0c714e0293b3963b79db26de8ce",
                "sha256:61f21493d96d2a77f9ca84fefa105872550ab5ef71d21c458eb80edcf4885a99",
                "sha256:6e0be9f09bf9b6cf497b27425487706fa48c6d1632ddd94dab1a5fe11a422392",
                "sha256:6e312e280fbe3c74ea9e080d9e6080b636798b5e3939242298b591064470b06b",
                "sha256:7eb8f2cc41a34e9c956c256e3ac766cf4e1a4c9c925dc757a41a01be3e852965",
                "sha256:84ea107016244dfc1eecae7684f7ce13c788b9a644cd3fca5b77871366556444",
                "sha256:9227c14010acd9ae7702d6467b4625b6fe853175a6b150e539b21d2b2f2b409c",
                "sha256:a419cc95fca8694804709b8c4f2326266d29659b126a93befe210f5bbc772536",
                "sha256:a7d0ea43949d45b836234f4ebb5ba0b22e7432d065394b532cdca8f98415e3cf",
                "sha256:b5ab0b8918c136345ff045d4b3d5f719b505b7c8af45092d7f45e304f55e50a1",
                "sha256:e575c57dc8b5b2b2caa436c16d44ef6981f2235eb7179bfc847557886376d740",
                "sha256:f9eae277dd240ae19bb06ff4e2346e771252b0e619421965504bd1b1bba7c5fa"
            ],
            "index": "pypi",
            "version": "==4.21.9"
=======
                "sha256:0e341109c609749d501986b835f667c6e1e24531096cff9d34ae411595e26505",
                "sha256:176c12b1f1c880bf7a76d9f7c75822b6a2bc3db2d28baa4d300e8ce4cde7409b",
                "sha256:354d84fac2b0d76062e9b3221f4abbbacdfd2a4d8af36bab0474f3a0bb30ab38",
                "sha256:4fadd8d83e1992eed0248bc50a4a6361dc31bcccc84388c54c86e530b7f58863",
                "sha256:54330f07e4949d09614707c48b06d1a22f8ffb5763c159efd5c0928326a91470",
                "sha256:610e700f02469c4a997e58e328cac6f305f649826853813177e6290416e846c6",
                "sha256:7fc3add9e6003e026da5fc9e59b131b8f22b428b991ccd53e2af8071687b4fce",
                "sha256:9e8f199bf7f97bd7ecebffcae45ebf9527603549b2b562df0fbc6d4d688f14ca",
                "sha256:a109916aaac42bff84702fb5187f3edadbc7c97fc2c99c5ff81dd15dcce0d1e5",
                "sha256:b848dbe1d57ed7c191dfc4ea64b8b004a3f9ece4bf4d0d80a367b76df20bf36e",
                "sha256:f3ecdef226b9af856075f28227ff2c90ce3a594d092c39bee5513573f25e2714"
            ],
            "index": "pypi",
            "markers": "python_version >= '3.8'",
            "version": "==5.27.2"
>>>>>>> d0a36e0e
        },
        "py4j": {
            "hashes": [
                "sha256:276a4a3c5a2154df1860ef3303a927460e02e97b047dc0a47c1c3fb8cce34db6",
                "sha256:52d171a6a2b031d8a5d1de6efe451cf4f5baff1a2819aabc3741c8406539ba04"
            ],
            "version": "==0.10.9.5"
        },
        "pyarrow": {
            "hashes": [
                "sha256:0071ce35788c6f9077ff9ecba4858108eebe2ea5a3f7cf2cf55ebc1dbc6ee24a",
                "sha256:02dae06ce212d8b3244dd3e7d12d9c4d3046945a5933d28026598e9dbbda1fca",
                "sha256:0b72e87fe3e1db343995562f7fff8aee354b55ee83d13afba65400c178ab2597",
                "sha256:0cdb0e627c86c373205a2f94a510ac4376fdc523f8bb36beab2e7f204416163c",
                "sha256:13d7a460b412f31e4c0efa1148e1d29bdf18ad1411eb6757d38f8fbdcc8645fb",
                "sha256:1c8856e2ef09eb87ecf937104aacfa0708f22dfeb039c363ec99735190ffb977",
                "sha256:2e19f569567efcbbd42084e87f948778eb371d308e137a0f97afe19bb860ccb3",
                "sha256:32503827abbc5aadedfa235f5ece8c4f8f8b0a3cf01066bc8d29de7539532687",
                "sha256:392bc9feabc647338e6c89267635e111d71edad5fcffba204425a7c8d13610d7",
                "sha256:42bf93249a083aca230ba7e2786c5f673507fa97bbd9725a1e2754715151a204",
                "sha256:4beca9521ed2c0921c1023e68d097d0299b62c362639ea315572a58f3f50fd28",
                "sha256:5984f416552eea15fd9cee03da53542bf4cddaef5afecefb9aa8d1010c335087",
                "sha256:6b244dc8e08a23b3e352899a006a26ae7b4d0da7bb636872fa8f5884e70acf15",
                "sha256:757074882f844411fcca735e39aae74248a1531367a7c80799b4266390ae51cc",
                "sha256:75c06d4624c0ad6674364bb46ef38c3132768139ddec1c56582dbac54f2663e2",
                "sha256:7c7916bff914ac5d4a8fe25b7a25e432ff921e72f6f2b7547d1e325c1ad9d155",
                "sha256:9b564a51fbccfab5a04a80453e5ac6c9954a9c5ef2890d1bcf63741909c3f8df",
                "sha256:9b8a823cea605221e61f34859dcc03207e52e409ccf6354634143e23af7c8d22",
                "sha256:9ba11c4f16976e89146781a83833df7f82077cdab7dc6232c897789343f7891a",
                "sha256:a155acc7f154b9ffcc85497509bcd0d43efb80d6f733b0dc3bb14e281f131c8b",
                "sha256:a27532c38f3de9eb3e90ecab63dfda948a8ca859a66e3a47f5f42d1e403c4d03",
                "sha256:a48ddf5c3c6a6c505904545c25a4ae13646ae1f8ba703c4df4a1bfe4f4006bda",
                "sha256:a5c8b238d47e48812ee577ee20c9a2779e6a5904f1708ae240f53ecbee7c9f07",
                "sha256:af5ff82a04b2171415f1410cff7ebb79861afc5dae50be73ce06d6e870615204",
                "sha256:b0c6ac301093b42d34410b187bba560b17c0330f64907bfa4f7f7f2444b0cf9b",
                "sha256:d7d192305d9d8bc9082d10f361fc70a73590a4c65cf31c3e6926cd72b76bc35c",
                "sha256:da1e060b3876faa11cee287839f9cc7cdc00649f475714b8680a05fd9071d545",
                "sha256:db023dc4c6cae1015de9e198d41250688383c3f9af8f565370ab2b4cb5f62655",
                "sha256:dc5c31c37409dfbc5d014047817cb4ccd8c1ea25d19576acf1a001fe07f5b420",
                "sha256:dec8d129254d0188a49f8a1fc99e0560dc1b85f60af729f47de4046015f9b0a5",
                "sha256:e3343cb1e88bc2ea605986d4b94948716edc7a8d14afd4e2c097232f729758b4",
                "sha256:edca18eaca89cd6382dfbcff3dd2d87633433043650c07375d095cd3517561d8",
                "sha256:f1e70de6cb5790a50b01d2b686d54aaf73da01266850b05e3af2a1bc89e16053",
                "sha256:f553ca691b9e94b202ff741bdd40f6ccb70cdd5fbf65c187af132f1317de6145",
                "sha256:f7ae2de664e0b158d1607699a16a488de3d008ba99b3a7aa5de1cbc13574d047",
                "sha256:fa3c246cc58cb5a4a5cb407a18f193354ea47dd0648194e6265bd24177982fe8"
            ],
            "index": "pypi",
            "markers": "python_version >= '3.8'",
            "version": "==17.0.0"
        },
        "pyasn1": {
            "hashes": [
                "sha256:3a35ab2c4b5ef98e17dfdec8ab074046fbda76e281c5a706ccd82328cfc8f64c",
                "sha256:cca4bb0f2df5504f02f6f8a775b6e416ff9b0b3b16f7ee80b5a3153d9b804473"
            ],
            "markers": "python_version >= '3.8'",
            "version": "==0.6.0"
        },
        "pyasn1-modules": {
            "hashes": [
                "sha256:831dbcea1b177b28c9baddf4c6d1013c24c3accd14a1873fffaa6a2e905f17b6",
                "sha256:be04f15b66c206eed667e0bb5ab27e2b1855ea54a842e5037738099e8ca4ae0b"
            ],
            "markers": "python_version >= '3.8'",
            "version": "==0.4.0"
        },
        "pyathena": {
            "hashes": [
                "sha256:99b24e922a15deb5bebc7d6fd7baa1612cec2bbacfe816c3d116da774355e07f",
                "sha256:99c60860e830c3850cd0201c76d383d76a69e777253dd0ea37ce5b2d11c60da8"
            ],
            "index": "pypi",
            "markers": "python_full_version >= '3.8.1'",
            "version": "==3.8.3"
        },
        "pymongo": {
            "hashes": [
                "sha256:0fc18b3a093f3db008c5fea0e980dbd3b743449eee29b5718bc2dc15ab5088bb",
                "sha256:16e5019f75f6827bb5354b6fef8dfc9d6c7446894a27346e03134d290eb9e758",
                "sha256:180d5eb1dc28b62853e2f88017775c4500b07548ed28c0bd9c005c3d7bc52526",
                "sha256:18c9d8f975dd7194c37193583fd7d1eb9aea0c21ee58955ecf35362239ff31ac",
                "sha256:236bbd7d0aef62e64caf4b24ca200f8c8670d1a6f5ea828c39eccdae423bc2b2",
                "sha256:284d0717d1a7707744018b0b6ee7801b1b1ff044c42f7be7a01bb013de639470",
                "sha256:2ecd71b9226bd1d49416dc9f999772038e56f415a713be51bf18d8676a0841c8",
                "sha256:31e4d21201bdf15064cf47ce7b74722d3e1aea2597c6785882244a3bb58c7eab",
                "sha256:3b5802151fc2b51cd45492c80ed22b441d20090fb76d1fd53cd7760b340ff554",
                "sha256:3c68fe128a171493018ca5c8020fc08675be130d012b7ab3efe9e22698c612a1",
                "sha256:3ed1c316718a2836f7efc3d75b4b0ffdd47894090bc697de8385acd13c513a70",
                "sha256:408b2f8fdbeca3c19e4156f28fff1ab11c3efb0407b60687162d49f68075e63c",
                "sha256:417369ce39af2b7c2a9c7152c1ed2393edfd1cbaf2a356ba31eb8bcbd5c98dd7",
                "sha256:454f2295875744dc70f1881e4b2eb99cdad008a33574bc8aaf120530f66c0cde",
                "sha256:47ec8c3f0a7b2212dbc9be08d3bf17bc89abd211901093e3ef3f2adea7de7a69",
                "sha256:4bf58e6825b93da63e499d1a58de7de563c31e575908d4e24876234ccb910eba",
                "sha256:519d1bab2b5e5218c64340b57d555d89c3f6c9d717cecbf826fb9d42415e7750",
                "sha256:52b4108ac9469febba18cea50db972605cc43978bedaa9fea413378877560ef8",
                "sha256:658d0170f27984e0d89c09fe5c42296613b711a3ffd847eb373b0dbb5b648d5f",
                "sha256:6b50040d9767197b77ed420ada29b3bf18a638f9552d80f2da817b7c4a4c9c68",
                "sha256:7148419eedfea9ecb940961cfe465efaba90595568a1fb97585fb535ea63fe2b",
                "sha256:77f53429515d2b3e86dcc83dadecf7ff881e538c168d575f3688698a8707b80a",
                "sha256:87075a1feb1e602e539bdb1ef8f4324a3427eb0d64208c3182e677d2c0718b6f",
                "sha256:8b18c8324809539c79bd6544d00e0607e98ff833ca21953df001510ca25915d1",
                "sha256:9097c331577cecf8034422956daaba7ec74c26f7b255d718c584faddd7fa2e3c",
                "sha256:920d4f8f157a71b3cb3f39bc09ce070693d6e9648fb0e30d00e2657d1dca4e49",
                "sha256:9365166aa801c63dff1a3cb96e650be270da06e3464ab106727223123405510f",
                "sha256:940d456774b17814bac5ea7fc28188c7a1338d4a233efbb6ba01de957bded2e8",
                "sha256:aec2b9088cdbceb87e6ca9c639d0ff9b9d083594dda5ca5d3c4f6774f4c81b33",
                "sha256:af3e98dd9702b73e4e6fd780f6925352237f5dce8d99405ff1543f3771201704",
                "sha256:b6564780cafd6abeea49759fe661792bd5a67e4f51bca62b88faab497ab5fe89",
                "sha256:b747c0e257b9d3e6495a018309b9e0c93b7f0d65271d1d62e572747f4ffafc88",
                "sha256:bf821bd3befb993a6db17229a2c60c1550e957de02a6ff4dd0af9476637b2e4d",
                "sha256:c6b804bb4f2d9dc389cc9e827d579fa327272cdb0629a99bfe5b83cb3e269ebf",
                "sha256:cc8b8582f4209c2459b04b049ac03c72c618e011d3caa5391ff86d1bda0cc486",
                "sha256:cd39455b7ee70aabee46f7399b32ab38b86b236c069ae559e22be6b46b2bbfc4",
                "sha256:d0cf61450feadca81deb1a1489cb1a3ae1e4266efd51adafecec0e503a8dcd84",
                "sha256:d18d86bc9e103f4d3d4f18b85a0471c0e13ce5b79194e4a0389a224bb70edd53",
                "sha256:d5428dbcd43d02f6306e1c3c95f692f68b284e6ee5390292242f509004c9e3a8",
                "sha256:de3a860f037bb51f968de320baef85090ff0bbb42ec4f28ec6a5ddf88be61871",
                "sha256:e0061af6e8c5e68b13f1ec9ad5251247726653c5af3c0bbdfbca6cf931e99216",
                "sha256:e5df28f74002e37bcbdfdc5109799f670e4dfef0fb527c391ff84f078050e7b5",
                "sha256:e6a720a3d22b54183352dc65f08cd1547204d263e0651b213a0a2e577e838526",
                "sha256:e8400587d594761e5136a3423111f499574be5fd53cf0aefa0d0f05b180710b0",
                "sha256:e84bc7707492f06fbc37a9f215374d2977d21b72e10a67f1b31893ec5a140ad8",
                "sha256:ef7225755ed27bfdb18730c68f6cb023d06c28f2b734597480fb4c0e500feb6f",
                "sha256:f2b7bec27e047e84947fbd41c782f07c54c30c76d14f3b8bf0c89f7413fac67a",
                "sha256:f2fbdb87fe5075c8beb17a5c16348a1ea3c8b282a5cb72d173330be2fecf22f5",
                "sha256:f5bf0eb8b6ef40fa22479f09375468c33bebb7fe49d14d9c96c8fd50355188b0",
                "sha256:fdc20cd1e1141b04696ffcdb7c71e8a4a665db31fe72e51ec706b3bdd2d09f36"
            ],
            "index": "pypi",
            "markers": "python_version >= '3.8'",
            "version": "==4.8.0"
        },
        "pymysql": {
            "hashes": [
                "sha256:4de15da4c61dc132f4fb9ab763063e693d521a80fd0e87943b9a453dd4c19d6c",
                "sha256:e127611aaf2b417403c60bf4dc570124aeb4a57f5f37b8e95ae399a42f904cd0"
            ],
            "index": "pypi",
            "markers": "python_version >= '3.7'",
            "version": "==1.1.1"
        },
        "pyspark": {
            "hashes": [
                "sha256:e99fa7de92be406884bfd831c32b9306a3a99de44cfc39a2eefb6ed07445d5fa"
            ],
            "index": "pypi",
<<<<<<< HEAD
            "version": "==3.3.1"
=======
            "markers": "python_version >= '3.7'",
            "version": "==3.3.0"
>>>>>>> d0a36e0e
        },
        "python-dateutil": {
            "hashes": [
                "sha256:37dd54208da7e1cd875388217d5e00ebd4179249f90fb72437e91a35459a0ad3",
                "sha256:a8b2bc7bffae282281c8140a97d3aa9c14da0b136dfe83f850eea9a5f7470427"
            ],
            "markers": "python_version >= '2.7' and python_version not in '3.0, 3.1, 3.2'",
            "version": "==2.9.0.post0"
        },
        "pytz": {
            "hashes": [
                "sha256:2a29735ea9c18baf14b448846bde5a48030ed267578472d8955cd0e7443a9812",
                "sha256:328171f4e3623139da4983451950b28e95ac706e13f3f2630a879749e7a8b319"
            ],
            "version": "==2024.1"
        },
        "pyyaml": {
            "hashes": [
                "sha256:04ac92ad1925b2cff1db0cfebffb6ffc43457495c9b3c39d3fcae417d7125dc5",
                "sha256:062582fca9fabdd2c8b54a3ef1c978d786e0f6b3a1510e0ac93ef59e0ddae2bc",
                "sha256:0d3304d8c0adc42be59c5f8a4d9e3d7379e6955ad754aa9d6ab7a398b59dd1df",
                "sha256:1635fd110e8d85d55237ab316b5b011de701ea0f29d07611174a1b42f1444741",
                "sha256:184c5108a2aca3c5b3d3bf9395d50893a7ab82a38004c8f61c258d4428e80206",
                "sha256:18aeb1bf9a78867dc38b259769503436b7c72f7a1f1f4c93ff9a17de54319b27",
                "sha256:1d4c7e777c441b20e32f52bd377e0c409713e8bb1386e1099c2415f26e479595",
                "sha256:1e2722cc9fbb45d9b87631ac70924c11d3a401b2d7f410cc0e3bbf249f2dca62",
                "sha256:1fe35611261b29bd1de0070f0b2f47cb6ff71fa6595c077e42bd0c419fa27b98",
                "sha256:28c119d996beec18c05208a8bd78cbe4007878c6dd15091efb73a30e90539696",
                "sha256:326c013efe8048858a6d312ddd31d56e468118ad4cdeda36c719bf5bb6192290",
                "sha256:40df9b996c2b73138957fe23a16a4f0ba614f4c0efce1e9406a184b6d07fa3a9",
                "sha256:42f8152b8dbc4fe7d96729ec2b99c7097d656dc1213a3229ca5383f973a5ed6d",
                "sha256:49a183be227561de579b4a36efbb21b3eab9651dd81b1858589f796549873dd6",
                "sha256:4fb147e7a67ef577a588a0e2c17b6db51dda102c71de36f8549b6816a96e1867",
                "sha256:50550eb667afee136e9a77d6dc71ae76a44df8b3e51e41b77f6de2932bfe0f47",
                "sha256:510c9deebc5c0225e8c96813043e62b680ba2f9c50a08d3724c7f28a747d1486",
                "sha256:5773183b6446b2c99bb77e77595dd486303b4faab2b086e7b17bc6bef28865f6",
                "sha256:596106435fa6ad000c2991a98fa58eeb8656ef2325d7e158344fb33864ed87e3",
                "sha256:6965a7bc3cf88e5a1c3bd2e0b5c22f8d677dc88a455344035f03399034eb3007",
                "sha256:69b023b2b4daa7548bcfbd4aa3da05b3a74b772db9e23b982788168117739938",
                "sha256:6c22bec3fbe2524cde73d7ada88f6566758a8f7227bfbf93a408a9d86bcc12a0",
                "sha256:704219a11b772aea0d8ecd7058d0082713c3562b4e271b849ad7dc4a5c90c13c",
                "sha256:7e07cbde391ba96ab58e532ff4803f79c4129397514e1413a7dc761ccd755735",
                "sha256:81e0b275a9ecc9c0c0c07b4b90ba548307583c125f54d5b6946cfee6360c733d",
                "sha256:855fb52b0dc35af121542a76b9a84f8d1cd886ea97c84703eaa6d88e37a2ad28",
                "sha256:8d4e9c88387b0f5c7d5f281e55304de64cf7f9c0021a3525bd3b1c542da3b0e4",
                "sha256:9046c58c4395dff28dd494285c82ba00b546adfc7ef001486fbf0324bc174fba",
                "sha256:9eb6caa9a297fc2c2fb8862bc5370d0303ddba53ba97e71f08023b6cd73d16a8",
                "sha256:a08c6f0fe150303c1c6b71ebcd7213c2858041a7e01975da3a99aed1e7a378ef",
                "sha256:a0cd17c15d3bb3fa06978b4e8958dcdc6e0174ccea823003a106c7d4d7899ac5",
                "sha256:afd7e57eddb1a54f0f1a974bc4391af8bcce0b444685d936840f125cf046d5bd",
                "sha256:b1275ad35a5d18c62a7220633c913e1b42d44b46ee12554e5fd39c70a243d6a3",
                "sha256:b786eecbdf8499b9ca1d697215862083bd6d2a99965554781d0d8d1ad31e13a0",
                "sha256:ba336e390cd8e4d1739f42dfe9bb83a3cc2e80f567d8805e11b46f4a943f5515",
                "sha256:baa90d3f661d43131ca170712d903e6295d1f7a0f595074f151c0aed377c9b9c",
                "sha256:bc1bf2925a1ecd43da378f4db9e4f799775d6367bdb94671027b73b393a7c42c",
                "sha256:bd4af7373a854424dabd882decdc5579653d7868b8fb26dc7d0e99f823aa5924",
                "sha256:bf07ee2fef7014951eeb99f56f39c9bb4af143d8aa3c21b1677805985307da34",
                "sha256:bfdf460b1736c775f2ba9f6a92bca30bc2095067b8a9d77876d1fad6cc3b4a43",
                "sha256:c8098ddcc2a85b61647b2590f825f3db38891662cfc2fc776415143f599bb859",
                "sha256:d2b04aac4d386b172d5b9692e2d2da8de7bfb6c387fa4f801fbf6fb2e6ba4673",
                "sha256:d483d2cdf104e7c9fa60c544d92981f12ad66a457afae824d146093b8c294c54",
                "sha256:d858aa552c999bc8a8d57426ed01e40bef403cd8ccdd0fc5f6f04a00414cac2a",
                "sha256:e7d73685e87afe9f3b36c799222440d6cf362062f78be1013661b00c5c6f678b",
                "sha256:f003ed9ad21d6a4713f0a9b5a7a0a79e08dd0f221aff4525a2be4c346ee60aab",
                "sha256:f22ac1c3cac4dbc50079e965eba2c1058622631e526bd9afd45fedd49ba781fa",
                "sha256:faca3bdcf85b2fc05d06ff3fbc1f83e1391b3e724afa3feba7d13eeab355484c",
                "sha256:fca0e3a251908a499833aa292323f32437106001d436eca0e6e7833256674585",
                "sha256:fd1592b3fdf65fff2ad0004b5e363300ef59ced41c2e6b3a99d4089fa8c5435d",
                "sha256:fd66fc5d0da6d9815ba2cebeb4205f95818ff4b79c3ebe268e75d961704af52f"
            ],
            "markers": "python_version >= '3.6'",
            "version": "==6.0.1"
        },
        "requests": {
            "hashes": [
                "sha256:55365417734eb18255590a9ff9eb97e9e1da868d4ccd6402399eaf68af20a760",
                "sha256:70761cfe03c773ceb22aa2f671b4757976145175cdfca038c02654d061d6dcc6"
            ],
            "index": "pypi",
            "markers": "python_version >= '3.8'",
            "version": "==2.32.3"
        },
        "rsa": {
            "hashes": [
                "sha256:90260d9058e514786967344d0ef75fa8727eed8a7d2e43ce9f4bcf1b536174f7",
                "sha256:e38464a49c6c85d7f1351b0126661487a7e0a14a50f1675ec50eb34d4f20ef21"
            ],
            "markers": "python_version >= '3.6' and python_version < '4'",
            "version": "==4.9"
        },
        "s3transfer": {
            "hashes": [
                "sha256:0711534e9356d3cc692fdde846b4a1e4b0cb6519971860796e6bc4c7aea00ef6",
                "sha256:eca1c20de70a39daee580aef4986996620f365c4e0fda6a86100231d62f1bf69"
            ],
            "markers": "python_version >= '3.8'",
            "version": "==0.10.2"
        },
        "six": {
            "hashes": [
                "sha256:1e61c37477a1626458e36f7b1d82aa5c9b094fa4802892072e49de9c60c4c926",
                "sha256:8abb2f1d86890a2dfb989f9a77cfcfd3e47c2a354b01111771326f8aa26e0254"
            ],
            "markers": "python_version >= '2.7' and python_version not in '3.0, 3.1, 3.2'",
            "version": "==1.16.0"
        },
        "slack-sdk": {
            "hashes": [
<<<<<<< HEAD
                "sha256:336365512ee8620a7227c6780af28d3a69db3387653fbeee156bc391cbbdbf47",
                "sha256:8b36a0c1cd99426df1e7dea9ad55838cafe9de46db88a4c9e4ee787da718a00a"
            ],
            "index": "pypi",
            "version": "==3.19.2"
=======
                "sha256:740d2f9c49cbfcbd46fca56b4be9d527934c225312aac18fd2c0fca0ef6bc935",
                "sha256:a120cc461e8ebb7d9175f171dbe0ded37a6878d9f7b96b28e4bad1227399047b"
            ],
            "index": "pypi",
            "markers": "python_version >= '3.6'",
            "version": "==3.31.0"
>>>>>>> d0a36e0e
        },
        "smart-open": {
            "extras": [
                "s3"
            ],
            "hashes": [
                "sha256:4e98489932b3372595cddc075e6033194775165702887216b65eba760dfd8d47",
                "sha256:62b65852bdd1d1d516839fcb1f6bc50cd0f16e05b4ec44b52f43d38bcb838524"
            ],
            "markers": "python_version >= '3.7' and python_version < '4.0'",
            "version": "==7.0.4"
        },
        "smmap": {
            "hashes": [
                "sha256:dceeb6c0028fdb6734471eb07c0cd2aae706ccaecab45965ee83f11c8d3b1f62",
                "sha256:e6d8668fa5f93e706934a62d7b4db19c8d9eb8cf2adbb75ef1b675aa332b69da"
            ],
            "markers": "python_version >= '3.7'",
            "version": "==5.0.1"
        },
        "spark-nlp": {
            "hashes": [
                "sha256:77e0250137f7024ceaca8ae92ac73ddd8fc44c0bdec367605d847ef9f802c3d0",
                "sha256:f38125f44f6d8de8c7788c91150b13e8d37f511c99d52fd8769a8b33382febbf"
            ],
            "index": "pypi",
            "version": "==5.4.1"
        },
        "sparkautomapper": {
            "hashes": [
                "sha256:1aebc5f69ce27c31830cdee050c997652f20f62829b3699bd45302814f509c7c",
                "sha256:ada6693b0f231e1e334aac702185ff36e6bc46bbc92d4fe8f548e1be420ce2d0"
            ],
            "index": "pypi",
            "markers": "python_version >= '3'",
            "version": "==2.0.7"
        },
        "sparkdataframecomparer": {
            "hashes": [
                "sha256:5ef31d57dcab0b01a715f70ce2b257ac1951b2043a5065bc01324c4ca4aaf7ee",
                "sha256:7013ccf28c18e919041cf0d853a97d7e2e924fe70589d7c2ee62bc81c4e464ab"
            ],
            "markers": "python_version >= '3'",
            "version": "==2.0.2"
        },
        "sqlalchemy": {
            "hashes": [
                "sha256:0b0f658414ee4e4b8cbcd4a9bb0fd743c5eeb81fc858ca517217a8013d282c96",
                "sha256:2196208432deebdfe3b22185d46b08f00ac9d7b01284e168c212919891289396",
                "sha256:23b9fbb2f5dd9e630db70fbe47d963c7779e9c81830869bd7d137c2dc1ad05fb",
                "sha256:26a6a9837589c42b16693cf7bf836f5d42218f44d198f9343dd71d3164ceeeac",
                "sha256:2a21c97efcbb9f255d5c12a96ae14da873233597dfd00a3a0c4ce5b3e5e79704",
                "sha256:2e2c38c2a4c5c634fe6c3c58a789712719fa1bf9b9d6ff5ebfce9a9e5b89c1ca",
                "sha256:2fc47dc6185a83c8100b37acda27658fe4dbd33b7d5e7324111f6521008ab4fe",
                "sha256:2fd17e3bb8058359fa61248c52c7b09a97cf3c820e54207a50af529876451808",
                "sha256:352b2770097f41bff6029b280c0e03b217c2dcaddc40726f8f53ed58d8a85da4",
                "sha256:3b74570d99126992d4b0f91fb87c586a574a5872651185de8297c6f90055ae42",
                "sha256:3cb8a66b167b033ec72c3812ffc8441d4e9f5f78f5e31e54dcd4c90a4ca5bebc",
                "sha256:3f9faef422cfbb8fd53716cd14ba95e2ef655400235c3dfad1b5f467ba179c8c",
                "sha256:4b600e9a212ed59355813becbcf282cfda5c93678e15c25a0ef896b354423238",
                "sha256:501ff052229cb79dd4c49c402f6cb03b5a40ae4771efc8bb2bfac9f6c3d3508f",
                "sha256:56d51ae825d20d604583f82c9527d285e9e6d14f9a5516463d9705dab20c3740",
                "sha256:597fec37c382a5442ffd471f66ce12d07d91b281fd474289356b1a0041bdf31d",
                "sha256:5a48ac4d359f058474fadc2115f78a5cdac9988d4f99eae44917f36aa1476327",
                "sha256:5b6cf796d9fcc9b37011d3f9936189b3c8074a02a4ed0c0fbbc126772c31a6d4",
                "sha256:66f63278db425838b3c2b1c596654b31939427016ba030e951b292e32b99553e",
                "sha256:69f3e3c08867a8e4856e92d7afb618b95cdee18e0bc1647b77599722c9a28911",
                "sha256:6e2622844551945db81c26a02f27d94145b561f9d4b0c39ce7bfd2fda5776dac",
                "sha256:6f77c4f042ad493cb8595e2f503c7a4fe44cd7bd59c7582fd6d78d7e7b8ec52c",
                "sha256:74afabeeff415e35525bf7a4ecdab015f00e06456166a2eba7590e49f8db940e",
                "sha256:750900a471d39a7eeba57580b11983030517a1f512c2cb287d5ad0fcf3aebd58",
                "sha256:78fe11dbe37d92667c2c6e74379f75746dc947ee505555a0197cfba9a6d4f1a4",
                "sha256:79a40771363c5e9f3a77f0e28b3302801db08040928146e6808b5b7a40749c88",
                "sha256:7bd112be780928c7f493c1a192cd8c5fc2a2a7b52b790bc5a84203fb4381c6be",
                "sha256:8a41514c1a779e2aa9a19f67aaadeb5cbddf0b2b508843fcd7bafdf4c6864005",
                "sha256:9f2bee229715b6366f86a95d497c347c22ddffa2c7c96143b59a2aa5cc9eebbc",
                "sha256:9fea3d0884e82d1e33226935dac990b967bef21315cbcc894605db3441347443",
                "sha256:afb6dde6c11ea4525318e279cd93c8734b795ac8bb5dda0eedd9ebaca7fa23f1",
                "sha256:b607489dd4a54de56984a0c7656247504bd5523d9d0ba799aef59d4add009484",
                "sha256:b6e22630e89f0e8c12332b2b4c282cb01cf4da0d26795b7eae16702a608e7ca1",
                "sha256:b9c01990d9015df2c6f818aa8f4297d42ee71c9502026bb074e713d496e26b67",
                "sha256:bd15026f77420eb2b324dcb93551ad9c5f22fab2c150c286ef1dc1160f110203",
                "sha256:c06fb43a51ccdff3b4006aafee9fcf15f63f23c580675f7734245ceb6b6a9e05",
                "sha256:c76c81c52e1e08f12f4b6a07af2b96b9b15ea67ccdd40ae17019f1c373faa227",
                "sha256:ccaf1b0c90435b6e430f5dd30a5aede4764942a695552eb3a4ab74ed63c5b8d3",
                "sha256:cd1591329333daf94467e699e11015d9c944f44c94d2091f4ac493ced0119449",
                "sha256:cd5b94d4819c0c89280b7c6109c7b788a576084bf0a480ae17c227b0bc41e109",
                "sha256:d337bf94052856d1b330d5fcad44582a30c532a2463776e1651bd3294ee7e58b",
                "sha256:dc251477eae03c20fae8db9c1c23ea2ebc47331bcd73927cdcaecd02af98d3c3",
                "sha256:dc6d69f8829712a4fd799d2ac8d79bdeff651c2301b081fd5d3fe697bd5b4ab9",
                "sha256:f2a213c1b699d3f5768a7272de720387ae0122f1becf0901ed6eaa1abd1baf6c",
                "sha256:f3ad7f221d8a69d32d197e5968d798217a4feebe30144986af71ada8c548e9fa",
                "sha256:f43e93057cf52a227eda401251c72b6fbe4756f35fa6bfebb5d73b86881e59b0",
                "sha256:f68470edd70c3ac3b6cd5c2a22a8daf18415203ca1b036aaeb9b0fb6f54e8298",
                "sha256:fa4b1af3e619b5b0b435e333f3967612db06351217c58bfb50cee5f003db2a5a",
                "sha256:fc6b14e8602f59c6ba893980bea96571dd0ed83d8ebb9c4479d9ed5425d562e9"
            ],
            "index": "pypi",
            "markers": "python_version >= '3.7'",
            "version": "==2.0.31"
        },
        "sqlparse": {
            "hashes": [
                "sha256:773dcbf9a5ab44a090f3441e2180efe2560220203dc2f8c0b0fa141e18b505e4",
                "sha256:bb6b4df465655ef332548e24f08e205afc81b9ab86cb1c45657a7ff173a3a00e"
            ],
            "index": "pypi",
<<<<<<< HEAD
            "version": "==0.4.3"
        },
        "structlog": {
            "hashes": [
                "sha256:760d37b8839bd4fe1747bed7b80f7f4de160078405f4b6a1db9270ccbfce6c30",
                "sha256:94b29b1d62b2659db154f67a9379ec1770183933d6115d21f21aa25cfc9a7393"
            ],
            "index": "pypi",
            "version": "==22.1.0"
        },
        "tabulate": {
            "hashes": [
                "sha256:0095b12bf5966de529c0feb1fa08671671b3368eec77d7ef7ab114be2c068b3c",
                "sha256:024ca478df22e9340661486f85298cff5f6dcdba14f3813e8830015b9ed1948f"
            ],
            "markers": "python_version >= '3.7'",
            "version": "==0.9.0"
=======
            "markers": "python_version >= '3.8'",
            "version": "==0.5.1"
>>>>>>> d0a36e0e
        },
        "tenacity": {
            "hashes": [
                "sha256:807f37ca97d62aa361264d497b0e31e92b8027044942bfa756160d908320d73b",
                "sha256:93de0c98785b27fcf659856aa9f54bfbd399e29969b0621bc7f762bd441b4539"
            ],
            "markers": "python_version >= '3.8'",
            "version": "==9.0.0"
        },
        "typing-extensions": {
            "hashes": [
                "sha256:04e5ca0351e0f3f85c6853954072df659d0d13fac324d0072316b67d7794700d",
                "sha256:1a7ead55c7e559dd4dee8856e3a88b41225abfe1ce8df57b7c13915fe121ffb8"
            ],
            "markers": "python_version >= '3.8'",
            "version": "==4.12.2"
        },
        "tzdata": {
            "hashes": [
                "sha256:2674120f8d891909751c38abcdfd386ac0a5a1127954fbc332af6b5ceae07efd",
                "sha256:9068bc196136463f5245e51efda838afa15aaeca9903f49050dfa2679db4d252"
            ],
            "markers": "python_version >= '2'",
            "version": "==2024.1"
        },
        "urllib3": {
            "hashes": [
                "sha256:a448b2f64d686155468037e1ace9f2d2199776e17f0a46610480d311f73e3472",
                "sha256:dd505485549a7a552833da5e6063639d0d177c04f23bc3864e41e5dc5f612168"
            ],
            "markers": "python_version >= '3.8'",
            "version": "==2.2.2"
        },
        "wrapt": {
            "hashes": [
                "sha256:0d2691979e93d06a95a26257adb7bfd0c93818e89b1406f5a28f36e0d8c1e1fc",
                "sha256:14d7dc606219cdd7405133c713f2c218d4252f2a469003f8c46bb92d5d095d81",
                "sha256:1a5db485fe2de4403f13fafdc231b0dbae5eca4359232d2efc79025527375b09",
                "sha256:1acd723ee2a8826f3d53910255643e33673e1d11db84ce5880675954183ec47e",
                "sha256:1ca9b6085e4f866bd584fb135a041bfc32cab916e69f714a7d1d397f8c4891ca",
                "sha256:1dd50a2696ff89f57bd8847647a1c363b687d3d796dc30d4dd4a9d1689a706f0",
                "sha256:2076fad65c6736184e77d7d4729b63a6d1ae0b70da4868adeec40989858eb3fb",
                "sha256:2a88e6010048489cda82b1326889ec075a8c856c2e6a256072b28eaee3ccf487",
                "sha256:3ebf019be5c09d400cf7b024aa52b1f3aeebeff51550d007e92c3c1c4afc2a40",
                "sha256:418abb18146475c310d7a6dc71143d6f7adec5b004ac9ce08dc7a34e2babdc5c",
                "sha256:43aa59eadec7890d9958748db829df269f0368521ba6dc68cc172d5d03ed8060",
                "sha256:44a2754372e32ab315734c6c73b24351d06e77ffff6ae27d2ecf14cf3d229202",
                "sha256:490b0ee15c1a55be9c1bd8609b8cecd60e325f0575fc98f50058eae366e01f41",
                "sha256:49aac49dc4782cb04f58986e81ea0b4768e4ff197b57324dcbd7699c5dfb40b9",
                "sha256:5eb404d89131ec9b4f748fa5cfb5346802e5ee8836f57d516576e61f304f3b7b",
                "sha256:5f15814a33e42b04e3de432e573aa557f9f0f56458745c2074952f564c50e664",
                "sha256:5f370f952971e7d17c7d1ead40e49f32345a7f7a5373571ef44d800d06b1899d",
                "sha256:66027d667efe95cc4fa945af59f92c5a02c6f5bb6012bff9e60542c74c75c362",
                "sha256:66dfbaa7cfa3eb707bbfcd46dab2bc6207b005cbc9caa2199bcbc81d95071a00",
                "sha256:685f568fa5e627e93f3b52fda002c7ed2fa1800b50ce51f6ed1d572d8ab3e7fc",
                "sha256:6906c4100a8fcbf2fa735f6059214bb13b97f75b1a61777fcf6432121ef12ef1",
                "sha256:6a42cd0cfa8ffc1915aef79cb4284f6383d8a3e9dcca70c445dcfdd639d51267",
                "sha256:6dcfcffe73710be01d90cae08c3e548d90932d37b39ef83969ae135d36ef3956",
                "sha256:6f6eac2360f2d543cc875a0e5efd413b6cbd483cb3ad7ebf888884a6e0d2e966",
                "sha256:72554a23c78a8e7aa02abbd699d129eead8b147a23c56e08d08dfc29cfdddca1",
                "sha256:73870c364c11f03ed072dda68ff7aea6d2a3a5c3fe250d917a429c7432e15228",
                "sha256:73aa7d98215d39b8455f103de64391cb79dfcad601701a3aa0dddacf74911d72",
                "sha256:75ea7d0ee2a15733684badb16de6794894ed9c55aa5e9903260922f0482e687d",
                "sha256:7bd2d7ff69a2cac767fbf7a2b206add2e9a210e57947dd7ce03e25d03d2de292",
                "sha256:807cc8543a477ab7422f1120a217054f958a66ef7314f76dd9e77d3f02cdccd0",
                "sha256:8e9723528b9f787dc59168369e42ae1c3b0d3fadb2f1a71de14531d321ee05b0",
                "sha256:9090c9e676d5236a6948330e83cb89969f433b1943a558968f659ead07cb3b36",
                "sha256:9153ed35fc5e4fa3b2fe97bddaa7cbec0ed22412b85bcdaf54aeba92ea37428c",
                "sha256:9159485323798c8dc530a224bd3ffcf76659319ccc7bbd52e01e73bd0241a0c5",
                "sha256:941988b89b4fd6b41c3f0bfb20e92bd23746579736b7343283297c4c8cbae68f",
                "sha256:94265b00870aa407bd0cbcfd536f17ecde43b94fb8d228560a1e9d3041462d73",
                "sha256:98b5e1f498a8ca1858a1cdbffb023bfd954da4e3fa2c0cb5853d40014557248b",
                "sha256:9b201ae332c3637a42f02d1045e1d0cccfdc41f1f2f801dafbaa7e9b4797bfc2",
                "sha256:a0ea261ce52b5952bf669684a251a66df239ec6d441ccb59ec7afa882265d593",
                "sha256:a33a747400b94b6d6b8a165e4480264a64a78c8a4c734b62136062e9a248dd39",
                "sha256:a452f9ca3e3267cd4d0fcf2edd0d035b1934ac2bd7e0e57ac91ad6b95c0c6389",
                "sha256:a86373cf37cd7764f2201b76496aba58a52e76dedfaa698ef9e9688bfd9e41cf",
                "sha256:ac83a914ebaf589b69f7d0a1277602ff494e21f4c2f743313414378f8f50a4cf",
                "sha256:aefbc4cb0a54f91af643660a0a150ce2c090d3652cf4052a5397fb2de549cd89",
                "sha256:b3646eefa23daeba62643a58aac816945cadc0afaf21800a1421eeba5f6cfb9c",
                "sha256:b47cfad9e9bbbed2339081f4e346c93ecd7ab504299403320bf85f7f85c7d46c",
                "sha256:b935ae30c6e7400022b50f8d359c03ed233d45b725cfdd299462f41ee5ffba6f",
                "sha256:bb2dee3874a500de01c93d5c71415fcaef1d858370d405824783e7a8ef5db440",
                "sha256:bc57efac2da352a51cc4658878a68d2b1b67dbe9d33c36cb826ca449d80a8465",
                "sha256:bf5703fdeb350e36885f2875d853ce13172ae281c56e509f4e6eca049bdfb136",
                "sha256:c31f72b1b6624c9d863fc095da460802f43a7c6868c5dda140f51da24fd47d7b",
                "sha256:c5cd603b575ebceca7da5a3a251e69561bec509e0b46e4993e1cac402b7247b8",
                "sha256:d2efee35b4b0a347e0d99d28e884dfd82797852d62fcd7ebdeee26f3ceb72cf3",
                "sha256:d462f28826f4657968ae51d2181a074dfe03c200d6131690b7d65d55b0f360f8",
                "sha256:d5e49454f19ef621089e204f862388d29e6e8d8b162efce05208913dde5b9ad6",
                "sha256:da4813f751142436b075ed7aa012a8778aa43a99f7b36afe9b742d3ed8bdc95e",
                "sha256:db2e408d983b0e61e238cf579c09ef7020560441906ca990fe8412153e3b291f",
                "sha256:db98ad84a55eb09b3c32a96c576476777e87c520a34e2519d3e59c44710c002c",
                "sha256:dbed418ba5c3dce92619656802cc5355cb679e58d0d89b50f116e4a9d5a9603e",
                "sha256:dcdba5c86e368442528f7060039eda390cc4091bfd1dca41e8046af7c910dda8",
                "sha256:decbfa2f618fa8ed81c95ee18a387ff973143c656ef800c9f24fb7e9c16054e2",
                "sha256:e4fdb9275308292e880dcbeb12546df7f3e0f96c6b41197e0cf37d2826359020",
                "sha256:eb1b046be06b0fce7249f1d025cd359b4b80fc1c3e24ad9eca33e0dcdb2e4a35",
                "sha256:eb6e651000a19c96f452c85132811d25e9264d836951022d6e81df2fff38337d",
                "sha256:ed867c42c268f876097248e05b6117a65bcd1e63b779e916fe2e33cd6fd0d3c3",
                "sha256:edfad1d29c73f9b863ebe7082ae9321374ccb10879eeabc84ba3b69f2579d537",
                "sha256:f2058f813d4f2b5e3a9eb2eb3faf8f1d99b81c3e51aeda4b168406443e8ba809",
                "sha256:f6b2d0c6703c988d334f297aa5df18c45e97b0af3679bb75059e0e0bd8b1069d",
                "sha256:f8212564d49c50eb4565e502814f694e240c55551a5f1bc841d4fcaabb0a9b8a",
                "sha256:ffa565331890b90056c01db69c0fe634a776f8019c143a5ae265f9c6bc4bd6d4"
            ],
            "markers": "python_version >= '3.6'",
            "version": "==1.16.0"
        },
        "yarl": {
            "hashes": [
                "sha256:008d3e808d03ef28542372d01057fd09168419cdc8f848efe2804f894ae03e51",
                "sha256:03caa9507d3d3c83bca08650678e25364e1843b484f19986a527630ca376ecce",
                "sha256:07574b007ee20e5c375a8fe4a0789fad26db905f9813be0f9fef5a68080de559",
                "sha256:09efe4615ada057ba2d30df871d2f668af661e971dfeedf0c159927d48bbeff0",
                "sha256:0d2454f0aef65ea81037759be5ca9947539667eecebca092733b2eb43c965a81",
                "sha256:0e9d124c191d5b881060a9e5060627694c3bdd1fe24c5eecc8d5d7d0eb6faabc",
                "sha256:18580f672e44ce1238b82f7fb87d727c4a131f3a9d33a5e0e82b793362bf18b4",
                "sha256:1f23e4fe1e8794f74b6027d7cf19dc25f8b63af1483d91d595d4a07eca1fb26c",
                "sha256:206a55215e6d05dbc6c98ce598a59e6fbd0c493e2de4ea6cc2f4934d5a18d130",
                "sha256:23d32a2594cb5d565d358a92e151315d1b2268bc10f4610d098f96b147370136",
                "sha256:26a1dc6285e03f3cc9e839a2da83bcbf31dcb0d004c72d0730e755b33466c30e",
                "sha256:29e0f83f37610f173eb7e7b5562dd71467993495e568e708d99e9d1944f561ec",
                "sha256:2b134fd795e2322b7684155b7855cc99409d10b2e408056db2b93b51a52accc7",
                "sha256:2d47552b6e52c3319fede1b60b3de120fe83bde9b7bddad11a69fb0af7db32f1",
                "sha256:357495293086c5b6d34ca9616a43d329317feab7917518bc97a08f9e55648455",
                "sha256:35a2b9396879ce32754bd457d31a51ff0a9d426fd9e0e3c33394bf4b9036b099",
                "sha256:3777ce5536d17989c91696db1d459574e9a9bd37660ea7ee4d3344579bb6f129",
                "sha256:3986b6f41ad22988e53d5778f91855dc0399b043fc8946d4f2e68af22ee9ff10",
                "sha256:44d8ffbb9c06e5a7f529f38f53eda23e50d1ed33c6c869e01481d3fafa6b8142",
                "sha256:49a180c2e0743d5d6e0b4d1a9e5f633c62eca3f8a86ba5dd3c471060e352ca98",
                "sha256:4aa9741085f635934f3a2583e16fcf62ba835719a8b2b28fb2917bb0537c1dfa",
                "sha256:4b21516d181cd77ebd06ce160ef8cc2a5e9ad35fb1c5930882baff5ac865eee7",
                "sha256:4b3c1ffe10069f655ea2d731808e76e0f452fc6c749bea04781daf18e6039525",
                "sha256:4c7d56b293cc071e82532f70adcbd8b61909eec973ae9d2d1f9b233f3d943f2c",
                "sha256:4e9035df8d0880b2f1c7f5031f33f69e071dfe72ee9310cfc76f7b605958ceb9",
                "sha256:54525ae423d7b7a8ee81ba189f131054defdb122cde31ff17477951464c1691c",
                "sha256:549d19c84c55d11687ddbd47eeb348a89df9cb30e1993f1b128f4685cd0ebbf8",
                "sha256:54beabb809ffcacbd9d28ac57b0db46e42a6e341a030293fb3185c409e626b8b",
                "sha256:566db86717cf8080b99b58b083b773a908ae40f06681e87e589a976faf8246bf",
                "sha256:5a2e2433eb9344a163aced6a5f6c9222c0786e5a9e9cac2c89f0b28433f56e23",
                "sha256:5aef935237d60a51a62b86249839b51345f47564208c6ee615ed2a40878dccdd",
                "sha256:604f31d97fa493083ea21bd9b92c419012531c4e17ea6da0f65cacdcf5d0bd27",
                "sha256:63b20738b5aac74e239622d2fe30df4fca4942a86e31bf47a81a0e94c14df94f",
                "sha256:686a0c2f85f83463272ddffd4deb5e591c98aac1897d65e92319f729c320eece",
                "sha256:6a962e04b8f91f8c4e5917e518d17958e3bdee71fd1d8b88cdce74dd0ebbf434",
                "sha256:6ad6d10ed9b67a382b45f29ea028f92d25bc0bc1daf6c5b801b90b5aa70fb9ec",
                "sha256:6f5cb257bc2ec58f437da2b37a8cd48f666db96d47b8a3115c29f316313654ff",
                "sha256:6fe79f998a4052d79e1c30eeb7d6c1c1056ad33300f682465e1b4e9b5a188b78",
                "sha256:7855426dfbddac81896b6e533ebefc0af2f132d4a47340cee6d22cac7190022d",
                "sha256:7d5aaac37d19b2904bb9dfe12cdb08c8443e7ba7d2852894ad448d4b8f442863",
                "sha256:801e9264d19643548651b9db361ce3287176671fb0117f96b5ac0ee1c3530d53",
                "sha256:81eb57278deb6098a5b62e88ad8281b2ba09f2f1147c4767522353eaa6260b31",
                "sha256:824d6c50492add5da9374875ce72db7a0733b29c2394890aef23d533106e2b15",
                "sha256:8397a3817d7dcdd14bb266283cd1d6fc7264a48c186b986f32e86d86d35fbac5",
                "sha256:848cd2a1df56ddbffeb375535fb62c9d1645dde33ca4d51341378b3f5954429b",
                "sha256:84fc30f71689d7fc9168b92788abc977dc8cefa806909565fc2951d02f6b7d57",
                "sha256:8619d6915b3b0b34420cf9b2bb6d81ef59d984cb0fde7544e9ece32b4b3043c3",
                "sha256:8a854227cf581330ffa2c4824d96e52ee621dd571078a252c25e3a3b3d94a1b1",
                "sha256:8be9e837ea9113676e5754b43b940b50cce76d9ed7d2461df1af39a8ee674d9f",
                "sha256:928cecb0ef9d5a7946eb6ff58417ad2fe9375762382f1bf5c55e61645f2c43ad",
                "sha256:957b4774373cf6f709359e5c8c4a0af9f6d7875db657adb0feaf8d6cb3c3964c",
                "sha256:992f18e0ea248ee03b5a6e8b3b4738850ae7dbb172cc41c966462801cbf62cf7",
                "sha256:9fc5fc1eeb029757349ad26bbc5880557389a03fa6ada41703db5e068881e5f2",
                "sha256:a00862fb23195b6b8322f7d781b0dc1d82cb3bcac346d1e38689370cc1cc398b",
                "sha256:a3a6ed1d525bfb91b3fc9b690c5a21bb52de28c018530ad85093cc488bee2dd2",
                "sha256:a6327976c7c2f4ee6816eff196e25385ccc02cb81427952414a64811037bbc8b",
                "sha256:a7409f968456111140c1c95301cadf071bd30a81cbd7ab829169fb9e3d72eae9",
                "sha256:a825ec844298c791fd28ed14ed1bffc56a98d15b8c58a20e0e08c1f5f2bea1be",
                "sha256:a8c1df72eb746f4136fe9a2e72b0c9dc1da1cbd23b5372f94b5820ff8ae30e0e",
                "sha256:a9bd00dc3bc395a662900f33f74feb3e757429e545d831eef5bb280252631984",
                "sha256:aa102d6d280a5455ad6a0f9e6d769989638718e938a6a0a2ff3f4a7ff8c62cc4",
                "sha256:aaaea1e536f98754a6e5c56091baa1b6ce2f2700cc4a00b0d49eca8dea471074",
                "sha256:ad4d7a90a92e528aadf4965d685c17dacff3df282db1121136c382dc0b6014d2",
                "sha256:b8477c1ee4bd47c57d49621a062121c3023609f7a13b8a46953eb6c9716ca392",
                "sha256:ba6f52cbc7809cd8d74604cce9c14868306ae4aa0282016b641c661f981a6e91",
                "sha256:bac8d525a8dbc2a1507ec731d2867025d11ceadcb4dd421423a5d42c56818541",
                "sha256:bef596fdaa8f26e3d66af846bbe77057237cb6e8efff8cd7cc8dff9a62278bbf",
                "sha256:c0ec0ed476f77db9fb29bca17f0a8fcc7bc97ad4c6c1d8959c507decb22e8572",
                "sha256:c38c9ddb6103ceae4e4498f9c08fac9b590c5c71b0370f98714768e22ac6fa66",
                "sha256:c7224cab95645c7ab53791022ae77a4509472613e839dab722a72abe5a684575",
                "sha256:c74018551e31269d56fab81a728f683667e7c28c04e807ba08f8c9e3bba32f14",
                "sha256:ca06675212f94e7a610e85ca36948bb8fc023e458dd6c63ef71abfd482481aa5",
                "sha256:d1d2532b340b692880261c15aee4dc94dd22ca5d61b9db9a8a361953d36410b1",
                "sha256:d25039a474c4c72a5ad4b52495056f843a7ff07b632c1b92ea9043a3d9950f6e",
                "sha256:d5ff2c858f5f6a42c2a8e751100f237c5e869cbde669a724f2062d4c4ef93551",
                "sha256:d7d7f7de27b8944f1fee2c26a88b4dabc2409d2fea7a9ed3df79b67277644e17",
                "sha256:d7eeb6d22331e2fd42fce928a81c697c9ee2d51400bd1a28803965883e13cead",
                "sha256:d8a1c6c0be645c745a081c192e747c5de06e944a0d21245f4cf7c05e457c36e0",
                "sha256:d8b889777de69897406c9fb0b76cdf2fd0f31267861ae7501d93003d55f54fbe",
                "sha256:d9e09c9d74f4566e905a0b8fa668c58109f7624db96a2171f21747abc7524234",
                "sha256:db8e58b9d79200c76956cefd14d5c90af54416ff5353c5bfd7cbe58818e26ef0",
                "sha256:ddb2a5c08a4eaaba605340fdee8fc08e406c56617566d9643ad8bf6852778fc7",
                "sha256:e0381b4ce23ff92f8170080c97678040fc5b08da85e9e292292aba67fdac6c34",
                "sha256:e23a6d84d9d1738dbc6e38167776107e63307dfc8ad108e580548d1f2c587f42",
                "sha256:e516dc8baf7b380e6c1c26792610230f37147bb754d6426462ab115a02944385",
                "sha256:ea65804b5dc88dacd4a40279af0cdadcfe74b3e5b4c897aa0d81cf86927fee78",
                "sha256:ec61d826d80fc293ed46c9dd26995921e3a82146feacd952ef0757236fc137be",
                "sha256:ee04010f26d5102399bd17f8df8bc38dc7ccd7701dc77f4a68c5b8d733406958",
                "sha256:f3bc6af6e2b8f92eced34ef6a96ffb248e863af20ef4fde9448cc8c9b858b749",
                "sha256:f7d6b36dd2e029b6bcb8a13cf19664c7b8e19ab3a58e0fefbb5b8461447ed5ec"
            ],
            "markers": "python_version >= '3.7'",
            "version": "==1.9.4"
        },
        "zipp": {
            "hashes": [
                "sha256:bf1dcf6450f873a13e952a29504887c89e6de7506209e5b1bcc3460135d4de19",
                "sha256:f091755f667055f2d02b32c53771a7a6c8b47e1fdbc4b72a8b9072b3eef8015c"
            ],
            "markers": "python_version >= '3.8'",
            "version": "==3.19.2"
        }
    },
    "develop": {
        "alabaster": {
            "hashes": [
                "sha256:75a8b99c28a5dad50dd7f8ccdd447a121ddb3892da9e53d1ca5cca3106d58d65",
                "sha256:b46733c07dce03ae4e150330b975c75737fa60f0a7c591b6c8bf4928a28e2c92"
            ],
            "markers": "python_version >= '3.9'",
            "version": "==0.7.16"
        },
        "annotated-types": {
            "hashes": [
                "sha256:1f02e8b43a8fbbc3f3e0d4f0f4bfc8131bcb4eebe8849b8e5c773f3a1c582a53",
                "sha256:aff07c09a53a08bc8cfccb9c85b05f1aa9a2a6f23728d790723543408344ce89"
            ],
            "markers": "python_version >= '3.8'",
            "version": "==0.7.0"
        },
        "antlr4-python3-runtime": {
            "hashes": [
                "sha256:3cd282f5ea7cfb841537fe01f143350fdb1c0b1ce7981443a2fa8513fddb6d1a",
                "sha256:78ec57aad12c97ac039ca27403ad61cb98aaec8a3f9bb8144f889aa0fa28b943"
            ],
            "version": "==4.13.1"
        },
        "astroid": {
            "hashes": [
                "sha256:0e14202810b30da1b735827f78f5157be2bbd4a7a59b7707ca0bfc2fb4c0063a",
                "sha256:413658a61eeca6202a59231abb473f932038fbcbf1666587f66d482083413a25"
            ],
            "markers": "python_version < '3.12'",
            "version": "==3.2.4"
        },
        "attrs": {
            "hashes": [
                "sha256:935dc3b529c262f6cf76e50877d35a4bd3c1de194fd41f47a2b7ae8f19971f30",
                "sha256:99b87a485a5820b23b879f04c2305b44b951b502fd64be915879d77a7e8fc6f1"
            ],
            "markers": "python_version >= '3.7'",
            "version": "==23.2.0"
        },
        "autoflake": {
            "hashes": [
                "sha256:3ae7495db9084b7b32818b4140e6dc4fc280b712fb414f5b8fe57b0a8e85a840",
                "sha256:c98b75dc5b0a86459c4f01a1d32ac7eb4338ec4317a4469515ff1e687ecd909e"
            ],
            "index": "pypi",
            "markers": "python_version >= '3.8'",
            "version": "==2.3.1"
        },
        "aws-sam-translator": {
            "hashes": [
                "sha256:843be1b5ca7634f700ad0c844a7e0dc42858f35da502e91691473eadd1731ded",
                "sha256:fff1005d0b1f3cb511d0ac7e85f54af06afc9d9e433df013a2338d7a0168d174"
            ],
            "markers": "python_version >= '3.8' and python_version != '4.0' and python_version <= '4.0'",
            "version": "==1.89.0"
        },
<<<<<<< HEAD
        "better-exceptions": {
            "hashes": [
                "sha256:9c70b1c61d5a179b84cd2c9d62c3324b667d74286207343645ed4306fdaad976",
                "sha256:bf111d0c9994ac1123f29c24907362bed2320a86809c85f0d858396000667ce2",
                "sha256:e4e6bc18444d5f04e6e894b10381e5e921d3d544240418162c7db57e9eb3453b"
            ],
            "index": "pypi",
            "version": "==0.3.3"
        },
        "black": {
=======
        "aws-xray-sdk": {
>>>>>>> d0a36e0e
            "hashes": [
                "sha256:aab843c331af9ab9ba5cefb3a303832a19db186140894a523edafc024cc0493c",
                "sha256:cfbe6feea3d26613a2a869d14c9246a844285c97087ad8f296f901633554ad94"
            ],
            "version": "==2.14.0"
        },
        "babel": {
            "hashes": [
                "sha256:08706bdad8d0a3413266ab61bd6c34d0c28d6e1e7badf40a2cebe67644e2e1fb",
                "sha256:8daf0e265d05768bc6c7a314cf1321e9a123afc328cc635c18622a2f30a04413"
            ],
            "markers": "python_version >= '3.8'",
            "version": "==2.15.0"
        },
        "backports.tarfile": {
            "hashes": [
<<<<<<< HEAD
                "sha256:2284a107d43f73b6007c7c8b946a8fd6f9baa6c97b5c956edc67d9be864def58"
            ],
            "index": "pypi",
            "version": "==1.25.3"
=======
                "sha256:77e284d754527b01fb1e6fa8a1afe577858ebe4e9dad8919e34c862cb399bc34",
                "sha256:d75e02c268746e1b8144c278978b6e98e85de6ad16f8e4b0844a154557eca991"
            ],
            "markers": "python_version < '3.12'",
            "version": "==1.2.0"
>>>>>>> d0a36e0e
        },
        "black": {
            "hashes": [
<<<<<<< HEAD
                "sha256:684cb561fa63b515dc1ecd5e04ca30a2232aa51d1120e177fcad7552bfc58627",
                "sha256:c52c8ee3ea3950a80b4617ecf2eafb9479fa00894d09551b9fcfbaaf15b1f0b9"
            ],
            "markers": "python_version >= '3.7'",
            "version": "==1.25.3"
=======
                "sha256:257d724c2c9b1660f353b36c802ccece186a30accc7742c176d29c146df6e474",
                "sha256:37aae07b029fa0174d39daf02748b379399b909652a806e5708199bd93899da1",
                "sha256:415e686e87dbbe6f4cd5ef0fbf764af7b89f9057b97c908742b6008cc554b9c0",
                "sha256:48a85f2cb5e6799a9ef05347b476cce6c182d6c71ee36925a6c194d074336ef8",
                "sha256:7768a0dbf16a39aa5e9a3ded568bb545c8c2727396d063bbaf847df05b08cd96",
                "sha256:7e122b1c4fb252fd85df3ca93578732b4749d9be076593076ef4d07a0233c3e1",
                "sha256:88c57dc656038f1ab9f92b3eb5335ee9b021412feaa46330d5eba4e51fe49b04",
                "sha256:8e537d281831ad0e71007dcdcbe50a71470b978c453fa41ce77186bbe0ed6021",
                "sha256:98e123f1d5cfd42f886624d84464f7756f60ff6eab89ae845210631714f6db94",
                "sha256:accf49e151c8ed2c0cdc528691838afd217c50412534e876a19270fea1e28e2d",
                "sha256:b1530ae42e9d6d5b670a34db49a94115a64596bc77710b1d05e9801e62ca0a7c",
                "sha256:b9176b9832e84308818a99a561e90aa479e73c523b3f77afd07913380ae2eab7",
                "sha256:bdde6f877a18f24844e381d45e9947a49e97933573ac9d4345399be37621e26c",
                "sha256:be8bef99eb46d5021bf053114442914baeb3649a89dc5f3a555c88737e5e98fc",
                "sha256:bf10f7310db693bb62692609b397e8d67257c55f949abde4c67f9cc574492cc7",
                "sha256:c872b53057f000085da66a19c55d68f6f8ddcac2642392ad3a355878406fbd4d",
                "sha256:d36ed1124bb81b32f8614555b34cc4259c3fbc7eec17870e8ff8ded335b58d8c",
                "sha256:da33a1a5e49c4122ccdfd56cd021ff1ebc4a1ec4e2d01594fef9b6f267a9e741",
                "sha256:dd1b5a14e417189db4c7b64a6540f31730713d173f0b63e55fabd52d61d8fdce",
                "sha256:e151054aa00bad1f4e1f04919542885f89f5f7d086b8a59e5000e6c616896ffb",
                "sha256:eaea3008c281f1038edb473c1aa8ed8143a5535ff18f978a318f10302b254063",
                "sha256:ef703f83fc32e131e9bcc0a5094cfe85599e7109f896fe8bc96cc402f3eb4b6e"
            ],
            "index": "pypi",
            "markers": "python_version >= '3.8'",
            "version": "==24.4.2"
>>>>>>> d0a36e0e
        },
        "boto3": {
            "hashes": [
<<<<<<< HEAD
                "sha256:2c2604262e5ab35ea83e9d5cf8be267e7fcdab6c815a432cfe15f23d92ce723d",
                "sha256:4ea45626d8c5875c12e5767aa637388ce81871162f494eaf7b3888e875de84b7"
            ],
            "markers": "python_version >= '3.7'",
            "version": "==1.28.3"
=======
                "sha256:30498a76b6f651ee2af7ae8edc1704379279ab8b91f1a8dd1f4ddf51259b0bc2",
                "sha256:35bc76faacf1667d3fbb66c1966acf2230ef26206557efc26d9d9d79337bef43"
            ],
            "index": "pypi",
            "markers": "python_version >= '3.8'",
            "version": "==1.34.151"
>>>>>>> d0a36e0e
        },
        "boto3-stubs": {
            "hashes": [
<<<<<<< HEAD
                "sha256:84c1cacd735f1bf16a3cb96cbf89f3e5fe571ad8e01505747b77a5b6b000d096",
                "sha256:adeb7b8a1ff3f796a2f4e5bd8e4c9d391438ba5194f99d27b7ff347908f93283"
            ],
            "markers": "python_version >= '3.7' and python_version < '4'",
            "version": "==1.28.3"
=======
                "sha256:7c74775d5bca4693c9695526b95c80a572d6e1bf8059249698abff9596268671",
                "sha256:8422368138fb74afb7c11965677726000c4d24b7b3b872d414f5c706372bf94f"
            ],
            "markers": "python_version >= '3.8'",
            "version": "==1.34.151"
>>>>>>> d0a36e0e
        },
        "botocore": {
            "hashes": [
                "sha256:0d0968e427a94378f295b49d59170dad539938487ec948de3d030f06092ec6dc",
                "sha256:9018680d7d4a8060c26d127ceec5ab5b270879f423ea39b863d8a46f3e34c404"
            ],
            "markers": "python_version >= '3.8'",
            "version": "==1.34.151"
        },
        "botocore-stubs": {
            "hashes": [
                "sha256:675f21efef0d8c533701e7449f765fd120b627e80a8ced41bafc43c34e021be5",
                "sha256:89a50f631d74cd7ddd5ab02cf0d0c718d2fc36c1a7e54b84bd4be738d5a239da"
            ],
            "markers": "python_version >= '3.8' and python_version < '4.0'",
            "version": "==1.34.151"
        },
        "certifi": {
            "hashes": [
                "sha256:5a1e7645bc0ec61a09e26c36f6106dd4cf40c6db3a1fb6352b0244e7fb057c7b",
                "sha256:c198e21b1289c2ab85ee4e67bb4b4ef3ead0892059901a8d5b622f24a1101e90"
            ],
            "markers": "python_version >= '3.6'",
            "version": "==2024.7.4"
        },
        "cffi": {
            "hashes": [
                "sha256:0c9ef6ff37e974b73c25eecc13952c55bceed9112be2d9d938ded8e856138bcc",
                "sha256:131fd094d1065b19540c3d72594260f118b231090295d8c34e19a7bbcf2e860a",
                "sha256:1b8ebc27c014c59692bb2664c7d13ce7a6e9a629be20e54e7271fa696ff2b417",
                "sha256:2c56b361916f390cd758a57f2e16233eb4f64bcbeee88a4881ea90fca14dc6ab",
                "sha256:2d92b25dbf6cae33f65005baf472d2c245c050b1ce709cc4588cdcdd5495b520",
                "sha256:31d13b0f99e0836b7ff893d37af07366ebc90b678b6664c955b54561fc36ef36",
                "sha256:32c68ef735dbe5857c810328cb2481e24722a59a2003018885514d4c09af9743",
                "sha256:3686dffb02459559c74dd3d81748269ffb0eb027c39a6fc99502de37d501faa8",
                "sha256:582215a0e9adbe0e379761260553ba11c58943e4bbe9c36430c4ca6ac74b15ed",
                "sha256:5b50bf3f55561dac5438f8e70bfcdfd74543fd60df5fa5f62d94e5867deca684",
                "sha256:5bf44d66cdf9e893637896c7faa22298baebcd18d1ddb6d2626a6e39793a1d56",
                "sha256:6602bc8dc6f3a9e02b6c22c4fc1e47aa50f8f8e6d3f78a5e16ac33ef5fefa324",
                "sha256:673739cb539f8cdaa07d92d02efa93c9ccf87e345b9a0b556e3ecc666718468d",
                "sha256:68678abf380b42ce21a5f2abde8efee05c114c2fdb2e9eef2efdb0257fba1235",
                "sha256:68e7c44931cc171c54ccb702482e9fc723192e88d25a0e133edd7aff8fcd1f6e",
                "sha256:6b3d6606d369fc1da4fd8c357d026317fbb9c9b75d36dc16e90e84c26854b088",
                "sha256:748dcd1e3d3d7cd5443ef03ce8685043294ad6bd7c02a38d1bd367cfd968e000",
                "sha256:7651c50c8c5ef7bdb41108b7b8c5a83013bfaa8a935590c5d74627c047a583c7",
                "sha256:7b78010e7b97fef4bee1e896df8a4bbb6712b7f05b7ef630f9d1da00f6444d2e",
                "sha256:7e61e3e4fa664a8588aa25c883eab612a188c725755afff6289454d6362b9673",
                "sha256:80876338e19c951fdfed6198e70bc88f1c9758b94578d5a7c4c91a87af3cf31c",
                "sha256:8895613bcc094d4a1b2dbe179d88d7fb4a15cee43c052e8885783fac397d91fe",
                "sha256:88e2b3c14bdb32e440be531ade29d3c50a1a59cd4e51b1dd8b0865c54ea5d2e2",
                "sha256:8f8e709127c6c77446a8c0a8c8bf3c8ee706a06cd44b1e827c3e6a2ee6b8c098",
                "sha256:9cb4a35b3642fc5c005a6755a5d17c6c8b6bcb6981baf81cea8bfbc8903e8ba8",
                "sha256:9f90389693731ff1f659e55c7d1640e2ec43ff725cc61b04b2f9c6d8d017df6a",
                "sha256:a09582f178759ee8128d9270cd1344154fd473bb77d94ce0aeb2a93ebf0feaf0",
                "sha256:a6a14b17d7e17fa0d207ac08642c8820f84f25ce17a442fd15e27ea18d67c59b",
                "sha256:a72e8961a86d19bdb45851d8f1f08b041ea37d2bd8d4fd19903bc3083d80c896",
                "sha256:abd808f9c129ba2beda4cfc53bde801e5bcf9d6e0f22f095e45327c038bfe68e",
                "sha256:ac0f5edd2360eea2f1daa9e26a41db02dd4b0451b48f7c318e217ee092a213e9",
                "sha256:b29ebffcf550f9da55bec9e02ad430c992a87e5f512cd63388abb76f1036d8d2",
                "sha256:b2ca4e77f9f47c55c194982e10f058db063937845bb2b7a86c84a6cfe0aefa8b",
                "sha256:b7be2d771cdba2942e13215c4e340bfd76398e9227ad10402a8767ab1865d2e6",
                "sha256:b84834d0cf97e7d27dd5b7f3aca7b6e9263c56308ab9dc8aae9784abb774d404",
                "sha256:b86851a328eedc692acf81fb05444bdf1891747c25af7529e39ddafaf68a4f3f",
                "sha256:bcb3ef43e58665bbda2fb198698fcae6776483e0c4a631aa5647806c25e02cc0",
                "sha256:c0f31130ebc2d37cdd8e44605fb5fa7ad59049298b3f745c74fa74c62fbfcfc4",
                "sha256:c6a164aa47843fb1b01e941d385aab7215563bb8816d80ff3a363a9f8448a8dc",
                "sha256:d8a9d3ebe49f084ad71f9269834ceccbf398253c9fac910c4fd7053ff1386936",
                "sha256:db8e577c19c0fda0beb7e0d4e09e0ba74b1e4c092e0e40bfa12fe05b6f6d75ba",
                "sha256:dc9b18bf40cc75f66f40a7379f6a9513244fe33c0e8aa72e2d56b0196a7ef872",
                "sha256:e09f3ff613345df5e8c3667da1d918f9149bd623cd9070c983c013792a9a62eb",
                "sha256:e4108df7fe9b707191e55f33efbcb2d81928e10cea45527879a4749cbe472614",
                "sha256:e6024675e67af929088fda399b2094574609396b1decb609c55fa58b028a32a1",
                "sha256:e70f54f1796669ef691ca07d046cd81a29cb4deb1e5f942003f401c0c4a2695d",
                "sha256:e715596e683d2ce000574bae5d07bd522c781a822866c20495e52520564f0969",
                "sha256:e760191dd42581e023a68b758769e2da259b5d52e3103c6060ddc02c9edb8d7b",
                "sha256:ed86a35631f7bfbb28e108dd96773b9d5a6ce4811cf6ea468bb6a359b256b1e4",
                "sha256:ee07e47c12890ef248766a6e55bd38ebfb2bb8edd4142d56db91b21ea68b7627",
                "sha256:fa3a0128b152627161ce47201262d3140edb5a5c3da88d73a1b790a959126956",
                "sha256:fcc8eb6d5902bb1cf6dc4f187ee3ea80a1eba0a89aba40a5cb20a5087d961357"
            ],
            "markers": "platform_python_implementation != 'PyPy'",
            "version": "==1.16.0"
        },
        "cfgv": {
            "hashes": [
                "sha256:b7265b1f29fd3316bfcd2b330d63d024f2bfd8bcb8b0272f8e19a504856c48f9",
                "sha256:e52591d4c5f5dead8e0f673fb16db7949d2cfb3f7da4582893288f0ded8fe560"
            ],
            "markers": "python_version >= '3.8'",
            "version": "==3.4.0"
        },
        "cfn-lint": {
            "hashes": [
                "sha256:751034d9aeedb303e1dbd0f7fc68b2a1b8d475335ae7695b33dab3cb12d28c48",
                "sha256:ed0a1c49fa5a01e8c345816be899078774cffb3c75200f15249c311410d9241a"
            ],
            "version": "==1.9.1"
        },
        "charset-normalizer": {
            "hashes": [
                "sha256:06435b539f889b1f6f4ac1758871aae42dc3a8c0e24ac9e60c2384973ad73027",
                "sha256:06a81e93cd441c56a9b65d8e1d043daeb97a3d0856d177d5c90ba85acb3db087",
                "sha256:0a55554a2fa0d408816b3b5cedf0045f4b8e1a6065aec45849de2d6f3f8e9786",
                "sha256:0b2b64d2bb6d3fb9112bafa732def486049e63de9618b5843bcdd081d8144cd8",
                "sha256:10955842570876604d404661fbccbc9c7e684caf432c09c715ec38fbae45ae09",
                "sha256:122c7fa62b130ed55f8f285bfd56d5f4b4a5b503609d181f9ad85e55c89f4185",
                "sha256:1ceae2f17a9c33cb48e3263960dc5fc8005351ee19db217e9b1bb15d28c02574",
                "sha256:1d3193f4a680c64b4b6a9115943538edb896edc190f0b222e73761716519268e",
                "sha256:1f79682fbe303db92bc2b1136016a38a42e835d932bab5b3b1bfcfbf0640e519",
                "sha256:2127566c664442652f024c837091890cb1942c30937add288223dc895793f898",
                "sha256:22afcb9f253dac0696b5a4be4a1c0f8762f8239e21b99680099abd9b2b1b2269",
                "sha256:25baf083bf6f6b341f4121c2f3c548875ee6f5339300e08be3f2b2ba1721cdd3",
                "sha256:2e81c7b9c8979ce92ed306c249d46894776a909505d8f5a4ba55b14206e3222f",
                "sha256:3287761bc4ee9e33561a7e058c72ac0938c4f57fe49a09eae428fd88aafe7bb6",
                "sha256:34d1c8da1e78d2e001f363791c98a272bb734000fcef47a491c1e3b0505657a8",
                "sha256:37e55c8e51c236f95b033f6fb391d7d7970ba5fe7ff453dad675e88cf303377a",
                "sha256:3d47fa203a7bd9c5b6cee4736ee84ca03b8ef23193c0d1ca99b5089f72645c73",
                "sha256:3e4d1f6587322d2788836a99c69062fbb091331ec940e02d12d179c1d53e25fc",
                "sha256:42cb296636fcc8b0644486d15c12376cb9fa75443e00fb25de0b8602e64c1714",
                "sha256:45485e01ff4d3630ec0d9617310448a8702f70e9c01906b0d0118bdf9d124cf2",
                "sha256:4a78b2b446bd7c934f5dcedc588903fb2f5eec172f3d29e52a9096a43722adfc",
                "sha256:4ab2fe47fae9e0f9dee8c04187ce5d09f48eabe611be8259444906793ab7cbce",
                "sha256:4d0d1650369165a14e14e1e47b372cfcb31d6ab44e6e33cb2d4e57265290044d",
                "sha256:549a3a73da901d5bc3ce8d24e0600d1fa85524c10287f6004fbab87672bf3e1e",
                "sha256:55086ee1064215781fff39a1af09518bc9255b50d6333f2e4c74ca09fac6a8f6",
                "sha256:572c3763a264ba47b3cf708a44ce965d98555f618ca42c926a9c1616d8f34269",
                "sha256:573f6eac48f4769d667c4442081b1794f52919e7edada77495aaed9236d13a96",
                "sha256:5b4c145409bef602a690e7cfad0a15a55c13320ff7a3ad7ca59c13bb8ba4d45d",
                "sha256:6463effa3186ea09411d50efc7d85360b38d5f09b870c48e4600f63af490e56a",
                "sha256:65f6f63034100ead094b8744b3b97965785388f308a64cf8d7c34f2f2e5be0c4",
                "sha256:663946639d296df6a2bb2aa51b60a2454ca1cb29835324c640dafb5ff2131a77",
                "sha256:6897af51655e3691ff853668779c7bad41579facacf5fd7253b0133308cf000d",
                "sha256:68d1f8a9e9e37c1223b656399be5d6b448dea850bed7d0f87a8311f1ff3dabb0",
                "sha256:6ac7ffc7ad6d040517be39eb591cac5ff87416c2537df6ba3cba3bae290c0fed",
                "sha256:6b3251890fff30ee142c44144871185dbe13b11bab478a88887a639655be1068",
                "sha256:6c4caeef8fa63d06bd437cd4bdcf3ffefe6738fb1b25951440d80dc7df8c03ac",
                "sha256:6ef1d82a3af9d3eecdba2321dc1b3c238245d890843e040e41e470ffa64c3e25",
                "sha256:753f10e867343b4511128c6ed8c82f7bec3bd026875576dfd88483c5c73b2fd8",
                "sha256:7cd13a2e3ddeed6913a65e66e94b51d80a041145a026c27e6bb76c31a853c6ab",
                "sha256:7ed9e526742851e8d5cc9e6cf41427dfc6068d4f5a3bb03659444b4cabf6bc26",
                "sha256:7f04c839ed0b6b98b1a7501a002144b76c18fb1c1850c8b98d458ac269e26ed2",
                "sha256:802fe99cca7457642125a8a88a084cef28ff0cf9407060f7b93dca5aa25480db",
                "sha256:80402cd6ee291dcb72644d6eac93785fe2c8b9cb30893c1af5b8fdd753b9d40f",
                "sha256:8465322196c8b4d7ab6d1e049e4c5cb460d0394da4a27d23cc242fbf0034b6b5",
                "sha256:86216b5cee4b06df986d214f664305142d9c76df9b6512be2738aa72a2048f99",
                "sha256:87d1351268731db79e0f8e745d92493ee2841c974128ef629dc518b937d9194c",
                "sha256:8bdb58ff7ba23002a4c5808d608e4e6c687175724f54a5dade5fa8c67b604e4d",
                "sha256:8c622a5fe39a48f78944a87d4fb8a53ee07344641b0562c540d840748571b811",
                "sha256:8d756e44e94489e49571086ef83b2bb8ce311e730092d2c34ca8f7d925cb20aa",
                "sha256:8f4a014bc36d3c57402e2977dada34f9c12300af536839dc38c0beab8878f38a",
                "sha256:9063e24fdb1e498ab71cb7419e24622516c4a04476b17a2dab57e8baa30d6e03",
                "sha256:90d558489962fd4918143277a773316e56c72da56ec7aa3dc3dbbe20fdfed15b",
                "sha256:923c0c831b7cfcb071580d3f46c4baf50f174be571576556269530f4bbd79d04",
                "sha256:95f2a5796329323b8f0512e09dbb7a1860c46a39da62ecb2324f116fa8fdc85c",
                "sha256:96b02a3dc4381e5494fad39be677abcb5e6634bf7b4fa83a6dd3112607547001",
                "sha256:9f96df6923e21816da7e0ad3fd47dd8f94b2a5ce594e00677c0013018b813458",
                "sha256:a10af20b82360ab00827f916a6058451b723b4e65030c5a18577c8b2de5b3389",
                "sha256:a50aebfa173e157099939b17f18600f72f84eed3049e743b68ad15bd69b6bf99",
                "sha256:a981a536974bbc7a512cf44ed14938cf01030a99e9b3a06dd59578882f06f985",
                "sha256:a9a8e9031d613fd2009c182b69c7b2c1ef8239a0efb1df3f7c8da66d5dd3d537",
                "sha256:ae5f4161f18c61806f411a13b0310bea87f987c7d2ecdbdaad0e94eb2e404238",
                "sha256:aed38f6e4fb3f5d6bf81bfa990a07806be9d83cf7bacef998ab1a9bd660a581f",
                "sha256:b01b88d45a6fcb69667cd6d2f7a9aeb4bf53760d7fc536bf679ec94fe9f3ff3d",
                "sha256:b261ccdec7821281dade748d088bb6e9b69e6d15b30652b74cbbac25e280b796",
                "sha256:b2b0a0c0517616b6869869f8c581d4eb2dd83a4d79e0ebcb7d373ef9956aeb0a",
                "sha256:b4a23f61ce87adf89be746c8a8974fe1c823c891d8f86eb218bb957c924bb143",
                "sha256:bd8f7df7d12c2db9fab40bdd87a7c09b1530128315d047a086fa3ae3435cb3a8",
                "sha256:beb58fe5cdb101e3a055192ac291b7a21e3b7ef4f67fa1d74e331a7f2124341c",
                "sha256:c002b4ffc0be611f0d9da932eb0f704fe2602a9a949d1f738e4c34c75b0863d5",
                "sha256:c083af607d2515612056a31f0a8d9e0fcb5876b7bfc0abad3ecd275bc4ebc2d5",
                "sha256:c180f51afb394e165eafe4ac2936a14bee3eb10debc9d9e4db8958fe36afe711",
                "sha256:c235ebd9baae02f1b77bcea61bce332cb4331dc3617d254df3323aa01ab47bd4",
                "sha256:cd70574b12bb8a4d2aaa0094515df2463cb429d8536cfb6c7ce983246983e5a6",
                "sha256:d0eccceffcb53201b5bfebb52600a5fb483a20b61da9dbc885f8b103cbe7598c",
                "sha256:d965bba47ddeec8cd560687584e88cf699fd28f192ceb452d1d7ee807c5597b7",
                "sha256:db364eca23f876da6f9e16c9da0df51aa4f104a972735574842618b8c6d999d4",
                "sha256:ddbb2551d7e0102e7252db79ba445cdab71b26640817ab1e3e3648dad515003b",
                "sha256:deb6be0ac38ece9ba87dea880e438f25ca3eddfac8b002a2ec3d9183a454e8ae",
                "sha256:e06ed3eb3218bc64786f7db41917d4e686cc4856944f53d5bdf83a6884432e12",
                "sha256:e27ad930a842b4c5eb8ac0016b0a54f5aebbe679340c26101df33424142c143c",
                "sha256:e537484df0d8f426ce2afb2d0f8e1c3d0b114b83f8850e5f2fbea0e797bd82ae",
                "sha256:eb00ed941194665c332bf8e078baf037d6c35d7c4f3102ea2d4f16ca94a26dc8",
                "sha256:eb6904c354526e758fda7167b33005998fb68c46fbc10e013ca97f21ca5c8887",
                "sha256:eb8821e09e916165e160797a6c17edda0679379a4be5c716c260e836e122f54b",
                "sha256:efcb3f6676480691518c177e3b465bcddf57cea040302f9f4e6e191af91174d4",
                "sha256:f27273b60488abe721a075bcca6d7f3964f9f6f067c8c4c605743023d7d3944f",
                "sha256:f30c3cb33b24454a82faecaf01b19c18562b1e89558fb6c56de4d9118a032fd5",
                "sha256:fb69256e180cb6c8a894fee62b3afebae785babc1ee98b81cdf68bbca1987f33",
                "sha256:fd1abc0d89e30cc4e02e4064dc67fcc51bd941eb395c502aac3ec19fab46b519",
                "sha256:ff8fa367d09b717b2a17a052544193ad76cd49979c805768879cb63d9ca50561"
            ],
            "markers": "python_full_version >= '3.7.0'",
            "version": "==3.3.2"
        },
        "click": {
            "hashes": [
                "sha256:ae74fb96c20a0277a1d615f1e4d73c8414f5a98db8b799a7931d1582f3390c28",
                "sha256:ca9853ad459e787e2192211578cc907e7594e294c7ccc834310722b41b9ca6de"
            ],
            "markers": "python_version >= '3.7'",
            "version": "==8.1.7"
        },
        "commonmark": {
            "hashes": [
                "sha256:452f9dc859be7f06631ddcb328b6919c67984aca654e5fefb3914d54691aed60",
                "sha256:da2f38c92590f83de410ba1a3cbceafbc74fee9def35f9251ba9a971d6d66fd9"
            ],
            "version": "==0.9.1"
        },
        "cryptography": {
            "hashes": [
                "sha256:0663585d02f76929792470451a5ba64424acc3cd5227b03921dab0e2f27b1709",
                "sha256:08a24a7070b2b6804c1940ff0f910ff728932a9d0e80e7814234269f9d46d069",
                "sha256:232ce02943a579095a339ac4b390fbbe97f5b5d5d107f8a08260ea2768be8cc2",
                "sha256:2905ccf93a8a2a416f3ec01b1a7911c3fe4073ef35640e7ee5296754e30b762b",
                "sha256:299d3da8e00b7e2b54bb02ef58d73cd5f55fb31f33ebbf33bd00d9aa6807df7e",
                "sha256:2c6d112bf61c5ef44042c253e4859b3cbbb50df2f78fa8fae6747a7814484a70",
                "sha256:31e44a986ceccec3d0498e16f3d27b2ee5fdf69ce2ab89b52eaad1d2f33d8778",
                "sha256:3d9a1eca329405219b605fac09ecfc09ac09e595d6def650a437523fcd08dd22",
                "sha256:3dcdedae5c7710b9f97ac6bba7e1052b95c7083c9d0e9df96e02a1932e777895",
                "sha256:47ca71115e545954e6c1d207dd13461ab81f4eccfcb1345eac874828b5e3eaaf",
                "sha256:4a997df8c1c2aae1e1e5ac49c2e4f610ad037fc5a3aadc7b64e39dea42249431",
                "sha256:51956cf8730665e2bdf8ddb8da0056f699c1a5715648c1b0144670c1ba00b48f",
                "sha256:5bcb8a5620008a8034d39bce21dc3e23735dfdb6a33a06974739bfa04f853947",
                "sha256:64c3f16e2a4fc51c0d06af28441881f98c5d91009b8caaff40cf3548089e9c74",
                "sha256:6e2b11c55d260d03a8cf29ac9b5e0608d35f08077d8c087be96287f43af3ccdc",
                "sha256:7b3f5fe74a5ca32d4d0f302ffe6680fcc5c28f8ef0dc0ae8f40c0f3a1b4fca66",
                "sha256:844b6d608374e7d08f4f6e6f9f7b951f9256db41421917dfb2d003dde4cd6b66",
                "sha256:9a8d6802e0825767476f62aafed40532bd435e8a5f7d23bd8b4f5fd04cc80ecf",
                "sha256:aae4d918f6b180a8ab8bf6511a419473d107df4dbb4225c7b48c5c9602c38c7f",
                "sha256:ac1955ce000cb29ab40def14fd1bbfa7af2017cca696ee696925615cafd0dce5",
                "sha256:b88075ada2d51aa9f18283532c9f60e72170041bba88d7f37e49cbb10275299e",
                "sha256:cb013933d4c127349b3948aa8aaf2f12c0353ad0eccd715ca789c8a0f671646f",
                "sha256:cc70b4b581f28d0a254d006f26949245e3657d40d8857066c2ae22a61222ef55",
                "sha256:e9c5266c432a1e23738d178e51c2c7a5e2ddf790f248be939448c0ba2021f9d1",
                "sha256:ea9e57f8ea880eeea38ab5abf9fbe39f923544d7884228ec67d666abd60f5a47",
                "sha256:ee0c405832ade84d4de74b9029bedb7b31200600fa524d218fc29bfa371e97f5",
                "sha256:fdcb265de28585de5b859ae13e3846a8e805268a823a12a4da2597f1f5afc9f0"
            ],
            "markers": "python_version >= '3.7'",
            "version": "==43.0.0"
        },
        "deepdiff": {
            "hashes": [
                "sha256:260c16f052d4badbf60351b4f77e8390bee03a0b516246f6839bc813fb429ddf",
                "sha256:447760081918216aa4fd4ca78a4b6a848b81307b2ea94c810255334b759e1dc3"
            ],
            "markers": "python_version >= '3.8'",
            "version": "==7.0.1"
        },
        "deprecated": {
            "hashes": [
                "sha256:6fac8b097794a90302bdbb17b9b815e732d3c4720583ff1b198499d78470466c",
                "sha256:e5323eb936458dccc2582dc6f9c322c852a775a27065ff2b0c4970b9d53d01b3"
            ],
            "markers": "python_version >= '2.7' and python_version not in '3.0, 3.1, 3.2, 3.3'",
            "version": "==1.2.14"
        },
        "distlib": {
            "hashes": [
                "sha256:034db59a0b96f8ca18035f36290806a9a6e6bd9d1ff91e45a7f172eb17e51784",
                "sha256:1530ea13e350031b6312d8580ddb6b27a104275a31106523b8f123787f494f64"
            ],
            "version": "==0.3.8"
        },
        "docker": {
            "hashes": [
                "sha256:ad8c70e6e3f8926cb8a92619b832b4ea5299e2831c14284663184e200546fa6c",
                "sha256:c96b93b7f0a746f9e77d325bcfb87422a3d8bd4f03136ae8a85b37f1898d5fc0"
            ],
            "version": "==7.1.0"
        },
        "docutils": {
            "hashes": [
                "sha256:96f387a2c5562db4476f09f13bbab2192e764cac08ebbf3a34a95d9b1e4a59d6",
                "sha256:f08a4e276c3a1583a86dce3e34aba3fe04d02bba2dd51ed16106244e8a923e3b"
            ],
            "markers": "python_version >= '3.7'",
            "version": "==0.20.1"
        },
        "exceptiongroup": {
            "hashes": [
                "sha256:3111b9d131c238bec2f8f516e123e14ba243563fb135d3fe885990585aa7795b",
                "sha256:47c2edf7c6738fafb49fd34290706d1a1a2f4d1c6df275526b62cbb4aa5393cc"
            ],
            "markers": "python_version < '3.11'",
            "version": "==1.2.2"
        },
        "exceptiongroup": {
            "hashes": [
                "sha256:2ac84b496be68464a2da60da518af3785fff8b7ec0d090a581604bc870bdee41",
                "sha256:affbabf13fb6e98988c38d9c5650e701569fe3c1de3233cfb61c5f33774690ad"
            ],
            "markers": "python_version < '3.11'",
            "version": "==1.0.0"
        },
        "filelock": {
            "hashes": [
                "sha256:2207938cbc1844345cb01a5a95524dae30f0ce089eba5b00378295a17e3e90cb",
                "sha256:6ca1fffae96225dab4c6eaf1c4f4f28cd2568d3ec2a44e15a08520504de468e7"
            ],
            "markers": "python_version >= '3.8'",
            "version": "==3.15.4"
        },
        "graphql-core": {
            "hashes": [
                "sha256:06d2aad0ac723e35b1cb47885d3e5c45e956a53bc1b209a9fc5369007fe46676",
                "sha256:5766780452bd5ec8ba133f8bf287dc92713e3868ddd83aee4faab9fc3e303dc3"
            ],
            "version": "==3.2.3"
        },
        "helix-mockserver-client": {
            "hashes": [
                "sha256:148acf955bea0e3fe516c62cbe787e1966a966b78577f6606380815175bdbf8c",
                "sha256:533899662a662692f9ee9c5c04fe883565417953f28dcae45ab830dc304db050"
            ],
            "index": "pypi",
            "markers": "python_version >= '3.10'",
            "version": "==1.2.1"
        },
        "identify": {
            "hashes": [
<<<<<<< HEAD
                "sha256:48b7925fe122720088aeb7a6c34f17b27e706b72c61070f27fe3789094233440",
                "sha256:7a214a10313b9489a0d61467db2856ae8d0b8306fc923e03a9effa53d8aedc58"
            ],
            "markers": "python_version >= '3.7'",
            "version": "==2.5.8"
=======
                "sha256:cb171c685bdc31bcc4c1734698736a7d5b6c8bf2e0c15117f4d469c8640ae5cf",
                "sha256:e79ae4406387a9d300332b5fd366d8994f1525e8414984e1a59e058b2eda2dd0"
            ],
            "markers": "python_version >= '3.8'",
            "version": "==2.6.0"
>>>>>>> d0a36e0e
        },
        "idna": {
            "hashes": [
                "sha256:028ff3aadf0609c1fd278d8ea3089299412a7a8b9bd005dd08b9f8285bcb5cfc",
                "sha256:82fee1fc78add43492d3a1898bfa6d8a904cc97d8427f683ed8e798d07761aa0"
            ],
            "markers": "python_version >= '3.5'",
            "version": "==3.7"
        },
        "imagesize": {
            "hashes": [
                "sha256:0d8d18d08f840c19d0ee7ca1fd82490fdc3729b7ac93f49870406ddde8ef8d8b",
                "sha256:69150444affb9cb0d5cc5a92b3676f0b2fb7cd9ae39e947a5e11a36b4497cd4a"
            ],
            "markers": "python_version >= '2.7' and python_version not in '3.0, 3.1, 3.2, 3.3'",
            "version": "==1.4.1"
        },
        "importlib-metadata": {
            "hashes": [
                "sha256:509ecb2ab77071db5137c655e24ceb3eee66e7bbc6574165d0d114d9fc4bbe68",
                "sha256:ffef94b0b66046dd8ea2d619b701fe978d9264d38f3998bc4c27ec3b146a87c8"
            ],
            "markers": "python_version >= '3.8'",
            "version": "==7.2.1"
        },
        "iniconfig": {
            "hashes": [
                "sha256:2d91e135bf72d31a410b17c16da610a82cb55f6b0477d1a902134b24a455b8b3",
                "sha256:b6a85871a79d2e3b22d2d1b94ac2824226a63c6b741c88f7ae975f18b6778374"
            ],
            "markers": "python_version >= '3.7'",
            "version": "==2.0.0"
        },
        "jaraco.classes": {
            "hashes": [
                "sha256:47a024b51d0239c0dd8c8540c6c7f484be3b8fcf0b2d85c13825780d3b3f3acd",
                "sha256:f662826b6bed8cace05e7ff873ce0f9283b5c924470fe664fff1c2f00f581790"
            ],
            "markers": "python_version >= '3.8'",
            "version": "==3.4.0"
        },
        "jaraco.context": {
            "hashes": [
                "sha256:3e16388f7da43d384a1a7cd3452e72e14732ac9fe459678773a3608a812bf266",
                "sha256:c2f67165ce1f9be20f32f650f25d8edfc1646a8aeee48ae06fb35f90763576d2"
            ],
            "markers": "python_version >= '3.8'",
            "version": "==5.3.0"
        },
        "jaraco.functools": {
            "hashes": [
                "sha256:3b24ccb921d6b593bdceb56ce14799204f473976e2a9d4b15b04d0f2c2326664",
                "sha256:d33fa765374c0611b52f8b3a795f8900869aa88c84769d4d1746cd68fb28c3e8"
            ],
            "markers": "python_version >= '3.8'",
            "version": "==4.0.1"
        },
        "jeepney": {
            "hashes": [
                "sha256:5efe48d255973902f6badc3ce55e2aa6c5c3b3bc642059ef3a91247bcfcc5806",
                "sha256:c0a454ad016ca575060802ee4d590dd912e35c122fa04e70306de3d076cce755"
            ],
            "markers": "sys_platform == 'linux'",
            "version": "==0.8.0"
        },
        "jinja2": {
            "hashes": [
                "sha256:4a3aee7acbbe7303aede8e9648d13b8bf88a429282aa6122a993f0ac800cb369",
                "sha256:bc5dd2abb727a5319567b7a813e6a2e7318c39f4f487cfe6c89c6f9c7d25197d"
            ],
            "markers": "python_version >= '3.7'",
            "version": "==3.1.4"
        },
        "jmespath": {
            "hashes": [
                "sha256:02e2e4cc71b5bcab88332eebf907519190dd9e6e82107fa7f83b1003a6252980",
                "sha256:90261b206d6defd58fdd5e85f478bf633a2901798906be2ad389150c5c60edbe"
            ],
            "markers": "python_version >= '3.7'",
            "version": "==1.0.1"
        },
        "joserfc": {
            "hashes": [
                "sha256:1de2c3ac203db8fceb2e84c1e78ba357030b195c21af046a1411711927654a09",
                "sha256:298a9820c76576f8ca63375d1851cc092f3f225508305c7a36c4632cec38f7bc"
            ],
            "version": "==1.0.0"
        },
        "jsondiff": {
            "hashes": [
<<<<<<< HEAD
                "sha256:0c1c7c0433154bb7c54185714c6929acc0ba04ee1b167314a779b9025517eada",
                "sha256:14010b49a2f56ec4943b6cf925f597b534ee2fe1f0738c84b3bce0c1a11ff10d",
                "sha256:4e2d9f764f1befd8bdc97673261b8bb888764dfdbd7a4d8f55e4fbcabb8c3fb7",
                "sha256:4fd031589121ad46e293629b39604031d354043bb5cdf83da4e93c2d7f3389fe",
                "sha256:5b51d6f3bfeb289dfd4e95de2ecd464cd51982fe6f00e2be1d0bf94864d58acd",
                "sha256:6850e4aeca6d0df35bb06e05c8b934ff7c533734eb51d0ceb2d63696f1e6030c",
                "sha256:6f593f26c470a379cf7f5bc6db6b5f1722353e7bf937b8d0d0b3fba911998858",
                "sha256:71d9ae8a82203511a6f60ca5a1b9f8ad201cac0fc75038b2dc5fa519589c9288",
                "sha256:7e1561626c49cb394268edd00501b289053a652ed762c58e1081224c8d881cec",
                "sha256:8f6ce2118a90efa7f62dd38c7dbfffd42f468b180287b748626293bf12ed468f",
                "sha256:ae032743794fba4d171b5b67310d69176287b5bf82a21f588282406a79498891",
                "sha256:afcaa24e48bb23b3be31e329deb3f1858f1f1df86aea3d70cb5c8578bfe5261c",
                "sha256:b70d6e7a332eb0217e7872a73926ad4fdc14f846e85ad6749ad111084e76df25",
                "sha256:c219a00245af0f6fa4e95901ed28044544f50152840c5b6a3e7b2568db34d156",
                "sha256:ce58b2b3734c73e68f0e30e4e725264d4d6be95818ec0a0be4bb6bf9a7e79aa8",
                "sha256:d176f392dbbdaacccf15919c77f526edf11a34aece58b55ab58539807b85436f",
                "sha256:e20bfa6db17a39c706d24f82df8352488d2943a3b7ce7d4c22579cb89ca8896e",
                "sha256:eac3a9a5ef13b332c059772fd40b4b1c3d45a3a2b05e33a361dee48e54a4dad0",
                "sha256:eb329f8d8145379bf5dbe722182410fe8863d186e51bf034d2075eb8d85ee25b"
            ],
            "markers": "python_version >= '3.7'",
            "version": "==1.8.0"
=======
                "sha256:060e9a10fe136c643e9d2bf264ea1fbe966ed17d2fd37348dd65b1c650c2df4f",
                "sha256:afff7c0067d934e3f2730935dc3abd520ab7d09021c88d3a9f4272e7d2229a1e"
            ],
            "version": "==2.2.0"
>>>>>>> d0a36e0e
        },
        "jsonpatch": {
            "hashes": [
                "sha256:0ae28c0cd062bbd8b8ecc26d7d164fbbea9652a1a3693f3b956c1eae5145dade",
                "sha256:9fcd4009c41e6d12348b4a0ff2563ba56a2923a7dfee731d004e212e1ee5030c"
            ],
            "markers": "python_version >= '2.7' and python_version not in '3.0, 3.1, 3.2, 3.3, 3.4, 3.5, 3.6'",
            "version": "==1.33"
        },
        "jsonpath-ng": {
            "hashes": [
                "sha256:086c37ba4917304850bd837aeab806670224d3f038fe2833ff593a672ef0a5fa",
                "sha256:8f22cd8273d7772eea9aaa84d922e0841aa36fdb8a2c6b7f6c3791a16a9bc0be"
            ],
            "version": "==1.6.1"
        },
        "jsonpointer": {
            "hashes": [
                "sha256:13e088adc14fca8b6aa8177c044e12701e6ad4b28ff10e65f2267a90109c9942",
                "sha256:2b2d729f2091522d61c3b31f82e11870f60b68f43fbc705cb76bf4b832af59ef"
            ],
            "markers": "python_version >= '3.7'",
            "version": "==3.0.0"
        },
        "jsonschema": {
            "hashes": [
                "sha256:d71497fef26351a33265337fa77ffeb82423f3ea21283cd9467bb03999266bc4",
                "sha256:fbadb6f8b144a8f8cf9f0b89ba94501d143e50411a1278633f56a7acf7fd5566"
            ],
            "markers": "python_version >= '3.8'",
            "version": "==4.23.0"
        },
        "jsonschema-path": {
            "hashes": [
                "sha256:203aff257f8038cd3c67be614fe6b2001043408cb1b4e36576bc4921e09d83c4",
                "sha256:f02e5481a4288ec062f8e68c808569e427d905bedfecb7f2e4c69ef77957c382"
            ],
            "markers": "python_full_version >= '3.8.0' and python_full_version < '4.0.0'",
            "version": "==0.3.3"
        },
        "jsonschema-specifications": {
            "hashes": [
                "sha256:48a76787b3e70f5ed53f1160d2b81f586e4ca6d1548c5de7085d1682674764cc",
                "sha256:87e4fdf3a94858b8a2ba2778d9ba57d8a9cafca7c7489c46ba0d30a8bc6a9c3c"
            ],
            "markers": "python_version >= '3.8'",
            "version": "==2023.12.1"
        },
        "keyring": {
            "hashes": [
                "sha256:2458681cdefc0dbc0b7eb6cf75d0b98e59f9ad9b2d4edd319d18f68bdca95e50",
                "sha256:daaffd42dbda25ddafb1ad5fec4024e5bbcfe424597ca1ca452b299861e49f1b"
            ],
            "markers": "python_version >= '3.8'",
            "version": "==25.2.1"
        },
        "lazy-object-proxy": {
            "hashes": [
                "sha256:009e6bb1f1935a62889ddc8541514b6a9e1fcf302667dcb049a0be5c8f613e56",
                "sha256:02c83f957782cbbe8136bee26416686a6ae998c7b6191711a04da776dc9e47d4",
                "sha256:0aefc7591920bbd360d57ea03c995cebc204b424524a5bd78406f6e1b8b2a5d8",
                "sha256:127a789c75151db6af398b8972178afe6bda7d6f68730c057fbbc2e96b08d282",
                "sha256:18dd842b49456aaa9a7cf535b04ca4571a302ff72ed8740d06b5adcd41fe0757",
                "sha256:217138197c170a2a74ca0e05bddcd5f1796c735c37d0eee33e43259b192aa424",
                "sha256:2297f08f08a2bb0d32a4265e98a006643cd7233fb7983032bd61ac7a02956b3b",
                "sha256:2fc0a92c02fa1ca1e84fc60fa258458e5bf89d90a1ddaeb8ed9cc3147f417255",
                "sha256:30b339b2a743c5288405aa79a69e706a06e02958eab31859f7f3c04980853b70",
                "sha256:366c32fe5355ef5fc8a232c5436f4cc66e9d3e8967c01fb2e6302fd6627e3d94",
                "sha256:3ad54b9ddbe20ae9f7c1b29e52f123120772b06dbb18ec6be9101369d63a4074",
                "sha256:5ad9e6ed739285919aa9661a5bbed0aaf410aa60231373c5579c6b4801bd883c",
                "sha256:5faf03a7d8942bb4476e3b62fd0f4cf94eaf4618e304a19865abf89a35c0bbee",
                "sha256:75fc59fc450050b1b3c203c35020bc41bd2695ed692a392924c6ce180c6f1dc9",
                "sha256:76a095cfe6045c7d0ca77db9934e8f7b71b14645f0094ffcd842349ada5c5fb9",
                "sha256:78247b6d45f43a52ef35c25b5581459e85117225408a4128a3daf8bf9648ac69",
                "sha256:782e2c9b2aab1708ffb07d4bf377d12901d7a1d99e5e410d648d892f8967ab1f",
                "sha256:7ab7004cf2e59f7c2e4345604a3e6ea0d92ac44e1c2375527d56492014e690c3",
                "sha256:80b39d3a151309efc8cc48675918891b865bdf742a8616a337cb0090791a0de9",
                "sha256:80fa48bd89c8f2f456fc0765c11c23bf5af827febacd2f523ca5bc1893fcc09d",
                "sha256:855e068b0358ab916454464a884779c7ffa312b8925c6f7401e952dcf3b89977",
                "sha256:92f09ff65ecff3108e56526f9e2481b8116c0b9e1425325e13245abfd79bdb1b",
                "sha256:952c81d415b9b80ea261d2372d2a4a2332a3890c2b83e0535f263ddfe43f0d43",
                "sha256:9a3a87cf1e133e5b1994144c12ca4aa3d9698517fe1e2ca82977781b16955658",
                "sha256:9e4ed0518a14dd26092614412936920ad081a424bdcb54cc13349a8e2c6d106a",
                "sha256:a899b10e17743683b293a729d3a11f2f399e8a90c73b089e29f5d0fe3509f0dd",
                "sha256:b1f711e2c6dcd4edd372cf5dec5c5a30d23bba06ee012093267b3376c079ec83",
                "sha256:b4f87d4ed9064b2628da63830986c3d2dca7501e6018347798313fcf028e2fd4",
                "sha256:cb73507defd385b7705c599a94474b1d5222a508e502553ef94114a143ec6696",
                "sha256:dc0d2fc424e54c70c4bc06787e4072c4f3b1aa2f897dfdc34ce1013cf3ceef05",
                "sha256:e221060b701e2aa2ea991542900dd13907a5c90fa80e199dbf5a03359019e7a3",
                "sha256:e271058822765ad5e3bca7f05f2ace0de58a3f4e62045a8c90a0dfd2f8ad8cc6",
                "sha256:e2adb09778797da09d2b5ebdbceebf7dd32e2c96f79da9052b2e87b6ea495895",
                "sha256:e333e2324307a7b5d86adfa835bb500ee70bfcd1447384a822e96495796b0ca4",
                "sha256:e98c8af98d5707dcdecc9ab0863c0ea6e88545d42ca7c3feffb6b4d1e370c7ba",
                "sha256:edb45bb8278574710e68a6b021599a10ce730d156e5b254941754a9cc0b17d03",
                "sha256:fec03caabbc6b59ea4a638bee5fce7117be8e99a4103d9d5ad77f15d6f81020c"
            ],
            "markers": "python_version >= '3.8'",
            "version": "==1.10.0"
        },
        "logger": {
            "hashes": [
                "sha256:4ecac57133c6376fa215f0fe6b4dc4d60e4d1ad8be005cab4e8a702df682f8b3"
            ],
            "index": "pypi",
            "version": "==1.4"
        },
        "markdown-it-py": {
            "hashes": [
                "sha256:355216845c60bd96232cd8d8c40e8f9765cc86f46880e43a8fd22dc1a1a8cab1",
                "sha256:e3f60a94fa066dc52ec76661e37c851cb232d92f9886b15cb560aaada2df8feb"
            ],
            "markers": "python_version >= '3.8'",
            "version": "==3.0.0"
        },
        "markupsafe": {
            "hashes": [
                "sha256:00e046b6dd71aa03a41079792f8473dc494d564611a8f89bbbd7cb93295ebdcf",
                "sha256:075202fa5b72c86ad32dc7d0b56024ebdbcf2048c0ba09f1cde31bfdd57bcfff",
                "sha256:0e397ac966fdf721b2c528cf028494e86172b4feba51d65f81ffd65c63798f3f",
                "sha256:17b950fccb810b3293638215058e432159d2b71005c74371d784862b7e4683f3",
                "sha256:1f3fbcb7ef1f16e48246f704ab79d79da8a46891e2da03f8783a5b6fa41a9532",
                "sha256:2174c595a0d73a3080ca3257b40096db99799265e1c27cc5a610743acd86d62f",
                "sha256:2b7c57a4dfc4f16f7142221afe5ba4e093e09e728ca65c51f5620c9aaeb9a617",
                "sha256:2d2d793e36e230fd32babe143b04cec8a8b3eb8a3122d2aceb4a371e6b09b8df",
                "sha256:30b600cf0a7ac9234b2638fbc0fb6158ba5bdcdf46aeb631ead21248b9affbc4",
                "sha256:397081c1a0bfb5124355710fe79478cdbeb39626492b15d399526ae53422b906",
                "sha256:3a57fdd7ce31c7ff06cdfbf31dafa96cc533c21e443d57f5b1ecc6cdc668ec7f",
                "sha256:3c6b973f22eb18a789b1460b4b91bf04ae3f0c4234a0a6aa6b0a92f6f7b951d4",
                "sha256:3e53af139f8579a6d5f7b76549125f0d94d7e630761a2111bc431fd820e163b8",
                "sha256:4096e9de5c6fdf43fb4f04c26fb114f61ef0bf2e5604b6ee3019d51b69e8c371",
                "sha256:4275d846e41ecefa46e2015117a9f491e57a71ddd59bbead77e904dc02b1bed2",
                "sha256:4c31f53cdae6ecfa91a77820e8b151dba54ab528ba65dfd235c80b086d68a465",
                "sha256:4f11aa001c540f62c6166c7726f71f7573b52c68c31f014c25cc7901deea0b52",
                "sha256:5049256f536511ee3f7e1b3f87d1d1209d327e818e6ae1365e8653d7e3abb6a6",
                "sha256:58c98fee265677f63a4385256a6d7683ab1832f3ddd1e66fe948d5880c21a169",
                "sha256:598e3276b64aff0e7b3451b72e94fa3c238d452e7ddcd893c3ab324717456bad",
                "sha256:5b7b716f97b52c5a14bffdf688f971b2d5ef4029127f1ad7a513973cfd818df2",
                "sha256:5dedb4db619ba5a2787a94d877bc8ffc0566f92a01c0ef214865e54ecc9ee5e0",
                "sha256:619bc166c4f2de5caa5a633b8b7326fbe98e0ccbfacabd87268a2b15ff73a029",
                "sha256:629ddd2ca402ae6dbedfceeba9c46d5f7b2a61d9749597d4307f943ef198fc1f",
                "sha256:656f7526c69fac7f600bd1f400991cc282b417d17539a1b228617081106feb4a",
                "sha256:6ec585f69cec0aa07d945b20805be741395e28ac1627333b1c5b0105962ffced",
                "sha256:72b6be590cc35924b02c78ef34b467da4ba07e4e0f0454a2c5907f473fc50ce5",
                "sha256:7502934a33b54030eaf1194c21c692a534196063db72176b0c4028e140f8f32c",
                "sha256:7a68b554d356a91cce1236aa7682dc01df0edba8d043fd1ce607c49dd3c1edcf",
                "sha256:7b2e5a267c855eea6b4283940daa6e88a285f5f2a67f2220203786dfa59b37e9",
                "sha256:823b65d8706e32ad2df51ed89496147a42a2a6e01c13cfb6ffb8b1e92bc910bb",
                "sha256:8590b4ae07a35970728874632fed7bd57b26b0102df2d2b233b6d9d82f6c62ad",
                "sha256:8dd717634f5a044f860435c1d8c16a270ddf0ef8588d4887037c5028b859b0c3",
                "sha256:8dec4936e9c3100156f8a2dc89c4b88d5c435175ff03413b443469c7c8c5f4d1",
                "sha256:97cafb1f3cbcd3fd2b6fbfb99ae11cdb14deea0736fc2b0952ee177f2b813a46",
                "sha256:a17a92de5231666cfbe003f0e4b9b3a7ae3afb1ec2845aadc2bacc93ff85febc",
                "sha256:a549b9c31bec33820e885335b451286e2969a2d9e24879f83fe904a5ce59d70a",
                "sha256:ac07bad82163452a6884fe8fa0963fb98c2346ba78d779ec06bd7a6262132aee",
                "sha256:ae2ad8ae6ebee9d2d94b17fb62763125f3f374c25618198f40cbb8b525411900",
                "sha256:b91c037585eba9095565a3556f611e3cbfaa42ca1e865f7b8015fe5c7336d5a5",
                "sha256:bc1667f8b83f48511b94671e0e441401371dfd0f0a795c7daa4a3cd1dde55bea",
                "sha256:bec0a414d016ac1a18862a519e54b2fd0fc8bbfd6890376898a6c0891dd82e9f",
                "sha256:bf50cd79a75d181c9181df03572cdce0fbb75cc353bc350712073108cba98de5",
                "sha256:bff1b4290a66b490a2f4719358c0cdcd9bafb6b8f061e45c7a2460866bf50c2e",
                "sha256:c061bb86a71b42465156a3ee7bd58c8c2ceacdbeb95d05a99893e08b8467359a",
                "sha256:c8b29db45f8fe46ad280a7294f5c3ec36dbac9491f2d1c17345be8e69cc5928f",
                "sha256:ce409136744f6521e39fd8e2a24c53fa18ad67aa5bc7c2cf83645cce5b5c4e50",
                "sha256:d050b3361367a06d752db6ead6e7edeb0009be66bc3bae0ee9d97fb326badc2a",
                "sha256:d283d37a890ba4c1ae73ffadf8046435c76e7bc2247bbb63c00bd1a709c6544b",
                "sha256:d9fad5155d72433c921b782e58892377c44bd6252b5af2f67f16b194987338a4",
                "sha256:daa4ee5a243f0f20d528d939d06670a298dd39b1ad5f8a72a4275124a7819eff",
                "sha256:db0b55e0f3cc0be60c1f19efdde9a637c32740486004f20d1cff53c3c0ece4d2",
                "sha256:e61659ba32cf2cf1481e575d0462554625196a1f2fc06a1c777d3f48e8865d46",
                "sha256:ea3d8a3d18833cf4304cd2fc9cbb1efe188ca9b5efef2bdac7adc20594a0e46b",
                "sha256:ec6a563cff360b50eed26f13adc43e61bc0c04d94b8be985e6fb24b81f6dcfdf",
                "sha256:f5dfb42c4604dddc8e4305050aa6deb084540643ed5804d7455b5df8fe16f5e5",
                "sha256:fa173ec60341d6bb97a89f5ea19c85c5643c1e7dedebc22f5181eb73573142c5",
                "sha256:fa9db3f79de01457b03d4f01b34cf91bc0048eb2c3846ff26f66687c2f6d16ab",
                "sha256:fce659a462a1be54d2ffcacea5e3ba2d74daa74f30f5f143fe0c58636e355fdd",
                "sha256:ffee1f21e5ef0d712f9033568f8344d5da8cc2869dbd08d87c84656e6a2d2f68"
            ],
            "markers": "python_version >= '3.7'",
            "version": "==2.1.5"
        },
        "mdit-py-plugins": {
            "hashes": [
                "sha256:1020dfe4e6bfc2c79fb49ae4e3f5b297f5ccd20f010187acc52af2921e27dc6a",
                "sha256:834b8ac23d1cd60cec703646ffd22ae97b7955a6d596eb1d304be1e251ae499c"
            ],
            "markers": "python_version >= '3.8'",
            "version": "==0.4.1"
        },
        "mdurl": {
            "hashes": [
                "sha256:84008a41e51615a49fc9966191ff91509e3c40b939176e643fd50a5c2196b8f8",
                "sha256:bb413d29f5eea38f31dd4754dd7377d4465116fb207585f97bf925588687c1ba"
            ],
            "markers": "python_version >= '3.7'",
            "version": "==0.1.2"
        },
        "more-itertools": {
            "hashes": [
                "sha256:e5d93ef411224fbcef366a6e8ddc4c5781bc6359d43412a65dd5964e46111463",
                "sha256:ea6a02e24a9161e51faad17a8782b92a0df82c12c1c8886fec7f0c3fa1a1b320"
            ],
            "index": "pypi",
            "markers": "python_version >= '3.8'",
            "version": "==10.3.0"
        },
        "moto": {
            "extras": [
                "all"
            ],
            "hashes": [
                "sha256:606b641f4c6ef69f28a84147d6d6806d052011e7ae7b0fe46ae8858e7a27a0a3",
                "sha256:bdba9bec0afcde9f99b58c5271d6458dbfcda0a0a1e9beaecd808d2591db65ea"
            ],
            "markers": "python_version >= '3.8'",
            "version": "==5.0.11"
        },
        "mpmath": {
            "hashes": [
                "sha256:7a28eb2a9774d00c7bc92411c19a89209d5da7c4c9a9e227be8330a23a25b91f",
                "sha256:a0b2b9fe80bbcd81a6647ff13108738cfb482d481d826cc0e02f5b35e5c88d2c"
            ],
            "version": "==1.3.0"
        },
        "multipart": {
            "hashes": [
                "sha256:96352d67fa1f704e2bcbec9726d7fb316533bd010f0c66639f930fb59b734931",
                "sha256:fa98838d40c967bb19589626a0fb8a5c40c421dda2febe1b0351fcf626e24651"
            ],
            "version": "==0.2.5"
        },
        "mypy": {
            "hashes": [
                "sha256:0624bdb940255d2dd24e829d99a13cfeb72e4e9031f9492148f410ed30bcab54",
                "sha256:0bc71d1fb27a428139dd78621953effe0d208aed9857cb08d002280b0422003a",
                "sha256:0bd53faf56de9643336aeea1c925012837432b5faf1701ccca7fde70166ccf72",
                "sha256:11965c2f571ded6239977b14deebd3f4c3abd9a92398712d6da3a772974fad69",
                "sha256:1a81cf05975fd61aec5ae16501a091cfb9f605dc3e3c878c0da32f250b74760b",
                "sha256:2684d3f693073ab89d76da8e3921883019ea8a3ec20fa5d8ecca6a2db4c54bbe",
                "sha256:2c63350af88f43a66d3dfeeeb8d77af34a4f07d760b9eb3a8697f0386c7590b4",
                "sha256:45df906e8b6804ef4b666af29a87ad9f5921aad091c79cc38e12198e220beabd",
                "sha256:4c956b49c5d865394d62941b109728c5c596a415e9c5b2be663dd26a1ff07bc0",
                "sha256:64f4a90e3ea07f590c5bcf9029035cf0efeae5ba8be511a8caada1a4893f5525",
                "sha256:749fd3213916f1751fff995fccf20c6195cae941dc968f3aaadf9bb4e430e5a2",
                "sha256:79c07eb282cb457473add5052b63925e5cc97dfab9812ee65a7c7ab5e3cb551c",
                "sha256:7b6343d338390bb946d449677726edf60102a1c96079b4f002dedff375953fc5",
                "sha256:886c9dbecc87b9516eff294541bf7f3655722bf22bb898ee06985cd7269898de",
                "sha256:a2b43895a0f8154df6519706d9bca8280cda52d3d9d1514b2d9c3e26792a0b74",
                "sha256:a32fc80b63de4b5b3e65f4be82b4cfa362a46702672aa6a0f443b4689af7008c",
                "sha256:a707ec1527ffcdd1c784d0924bf5cb15cd7f22683b919668a04d2b9c34549d2e",
                "sha256:a831671bad47186603872a3abc19634f3011d7f83b083762c942442d51c58d58",
                "sha256:b639dce63a0b19085213ec5fdd8cffd1d81988f47a2dec7100e93564f3e8fb3b",
                "sha256:b868d3bcff720dd7217c383474008ddabaf048fad8d78ed948bb4b624870a417",
                "sha256:c1952f5ea8a5a959b05ed5f16452fddadbaae48b5d39235ab4c3fc444d5fd411",
                "sha256:d44be7551689d9d47b7abc27c71257adfdb53f03880841a5db15ddb22dc63edb",
                "sha256:e1e30dc3bfa4e157e53c1d17a0dad20f89dc433393e7702b813c10e200843b03",
                "sha256:e4fe9f4e5e521b458d8feb52547f4bade7ef8c93238dfb5bbc790d9ff2d770ca",
                "sha256:f39918a50f74dc5969807dcfaecafa804fa7f90c9d60506835036cc1bc891dc8",
                "sha256:f404a0b069709f18bbdb702eb3dcfe51910602995de00bd39cea3050b5772d08",
                "sha256:fca4a60e1dd9fd0193ae0067eaeeb962f2d79e0d9f0f66223a0682f26ffcc809"
            ],
            "index": "pypi",
            "markers": "python_version >= '3.8'",
            "version": "==1.11.1"
        },
        "mypy-extensions": {
            "hashes": [
                "sha256:4392f6c0eb8a5668a69e23d168ffa70f0be9ccfd32b5cc2d26a34ae5b844552d",
                "sha256:75dbf8955dc00442a438fc4d0666508a9a97b6bd41aa2f0ffe9d2f2725af0782"
            ],
            "markers": "python_version >= '3.5'",
            "version": "==1.0.0"
        },
        "myst-parser": {
            "hashes": [
                "sha256:6457aaa33a5d474aca678b8ead9b3dc298e89c68e67012e73146ea6fd54babf1",
                "sha256:88f0cb406cb363b077d176b51c476f62d60604d68a8dcdf4832e080441301a87"
            ],
            "index": "pypi",
            "markers": "python_version >= '3.8'",
            "version": "==3.0.1"
        },
        "networkx": {
            "hashes": [
                "sha256:0c127d8b2f4865f59ae9cb8aafcd60b5c70f3241ebd66f7defad7c4ab90126c9",
                "sha256:28575580c6ebdaf4505b22c6256a2b9de86b316dc63ba9e93abde3d78dfdbcf2"
            ],
            "markers": "python_version >= '3.10'",
            "version": "==3.3"
        },
        "nh3": {
            "hashes": [
                "sha256:0411beb0589eacb6734f28d5497ca2ed379eafab8ad8c84b31bb5c34072b7164",
                "sha256:14c5a72e9fe82aea5fe3072116ad4661af5cf8e8ff8fc5ad3450f123e4925e86",
                "sha256:19aaba96e0f795bd0a6c56291495ff59364f4300d4a39b29a0abc9cb3774a84b",
                "sha256:34c03fa78e328c691f982b7c03d4423bdfd7da69cd707fe572f544cf74ac23ad",
                "sha256:36c95d4b70530b320b365659bb5034341316e6a9b30f0b25fa9c9eff4c27a204",
                "sha256:3a157ab149e591bb638a55c8c6bcb8cdb559c8b12c13a8affaba6cedfe51713a",
                "sha256:42c64511469005058cd17cc1537578eac40ae9f7200bedcfd1fc1a05f4f8c200",
                "sha256:5f36b271dae35c465ef5e9090e1fdaba4a60a56f0bb0ba03e0932a66f28b9189",
                "sha256:6955369e4d9f48f41e3f238a9e60f9410645db7e07435e62c6a9ea6135a4907f",
                "sha256:7b7c2a3c9eb1a827d42539aa64091640bd275b81e097cd1d8d82ef91ffa2e811",
                "sha256:8ce0f819d2f1933953fca255db2471ad58184a60508f03e6285e5114b6254844",
                "sha256:94a166927e53972a9698af9542ace4e38b9de50c34352b962f4d9a7d4c927af4",
                "sha256:a7f1b5b2c15866f2db413a3649a8fe4fd7b428ae58be2c0f6bca5eefd53ca2be",
                "sha256:c8b3a1cebcba9b3669ed1a84cc65bf005728d2f0bc1ed2a6594a992e817f3a50",
                "sha256:de3ceed6e661954871d6cd78b410213bdcb136f79aafe22aa7182e028b8c7307",
                "sha256:f0eca9ca8628dbb4e916ae2491d72957fdd35f7a5d326b7032a345f111ac07fe"
            ],
            "version": "==0.2.18"
        },
        "nodeenv": {
            "hashes": [
                "sha256:6ec12890a2dab7946721edbfbcd91f3319c6ccc9aec47be7c7e6b7011ee6645f",
                "sha256:ba11c9782d29c27c70ffbdda2d7415098754709be8a7056d79a737cd901155c9"
            ],
            "markers": "python_version >= '2.7' and python_version not in '3.0, 3.1, 3.2, 3.3, 3.4, 3.5, 3.6'",
            "version": "==1.9.1"
        },
        "numpy": {
            "hashes": [
                "sha256:08458fbf403bff5e2b45f08eda195d4b0c9b35682311da5a5a0a0925b11b9bd8",
                "sha256:0fbb536eac80e27a2793ffd787895242b7f18ef792563d742c2d673bfcb75134",
                "sha256:12f5d865d60fb9734e60a60f1d5afa6d962d8d4467c120a1c0cda6eb2964437d",
                "sha256:15eb4eca47d36ec3f78cde0a3a2ee24cf05ca7396ef808dda2c0ddad7c2bde67",
                "sha256:173a00b9995f73b79eb0191129f2455f1e34c203f559dd118636858cc452a1bf",
                "sha256:1b902ce0e0a5bb7704556a217c4f63a7974f8f43e090aff03fcf262e0b135e02",
                "sha256:1f682ea61a88479d9498bf2091fdcd722b090724b08b31d63e022adc063bad59",
                "sha256:1f87fec1f9bc1efd23f4227becff04bd0e979e23ca50cc92ec88b38489db3b55",
                "sha256:24a0e1befbfa14615b49ba9659d3d8818a0f4d8a1c5822af8696706fbda7310c",
                "sha256:2c3a346ae20cfd80b6cfd3e60dc179963ef2ea58da5ec074fd3d9e7a1e7ba97f",
                "sha256:36d3a9405fd7c511804dc56fc32974fa5533bdeb3cd1604d6b8ff1d292b819c4",
                "sha256:3fdabe3e2a52bc4eff8dc7a5044342f8bd9f11ef0934fcd3289a788c0eb10018",
                "sha256:4127d4303b9ac9f94ca0441138acead39928938660ca58329fe156f84b9f3015",
                "sha256:4658c398d65d1b25e1760de3157011a80375da861709abd7cef3bad65d6543f9",
                "sha256:485b87235796410c3519a699cfe1faab097e509e90ebb05dcd098db2ae87e7b3",
                "sha256:529af13c5f4b7a932fb0e1911d3a75da204eff023ee5e0e79c1751564221a5c8",
                "sha256:5a3d94942c331dd4e0e1147f7a8699a4aa47dffc11bf8a1523c12af8b2e91bbe",
                "sha256:5daab361be6ddeb299a918a7c0864fa8618af66019138263247af405018b04e1",
                "sha256:61728fba1e464f789b11deb78a57805c70b2ed02343560456190d0501ba37b0f",
                "sha256:6790654cb13eab303d8402354fabd47472b24635700f631f041bd0b65e37298a",
                "sha256:69ff563d43c69b1baba77af455dd0a839df8d25e8590e79c90fcbe1499ebde42",
                "sha256:6bf4e6f4a2a2e26655717a1983ef6324f2664d7011f6ef7482e8c0b3d51e82ac",
                "sha256:6e4eeb6eb2fced786e32e6d8df9e755ce5be920d17f7ce00bc38fcde8ccdbf9e",
                "sha256:72dc22e9ec8f6eaa206deb1b1355eb2e253899d7347f5e2fae5f0af613741d06",
                "sha256:75b4e316c5902d8163ef9d423b1c3f2f6252226d1aa5cd8a0a03a7d01ffc6268",
                "sha256:7b9853803278db3bdcc6cd5beca37815b133e9e77ff3d4733c247414e78eb8d1",
                "sha256:7d6fddc5fe258d3328cd8e3d7d3e02234c5d70e01ebe377a6ab92adb14039cb4",
                "sha256:81b0893a39bc5b865b8bf89e9ad7807e16717f19868e9d234bdaf9b1f1393868",
                "sha256:8efc84f01c1cd7e34b3fb310183e72fcdf55293ee736d679b6d35b35d80bba26",
                "sha256:8fae4ebbf95a179c1156fab0b142b74e4ba4204c87bde8d3d8b6f9c34c5825ef",
                "sha256:99d0d92a5e3613c33a5f01db206a33f8fdf3d71f2912b0de1739894668b7a93b",
                "sha256:9adbd9bb520c866e1bfd7e10e1880a1f7749f1f6e5017686a5fbb9b72cf69f82",
                "sha256:a1e01dcaab205fbece13c1410253a9eea1b1c9b61d237b6fa59bcc46e8e89343",
                "sha256:a8fc2de81ad835d999113ddf87d1ea2b0f4704cbd947c948d2f5513deafe5a7b",
                "sha256:b83e16a5511d1b1f8a88cbabb1a6f6a499f82c062a4251892d9ad5d609863fb7",
                "sha256:bb2124fdc6e62baae159ebcfa368708867eb56806804d005860b6007388df171",
                "sha256:bfc085b28d62ff4009364e7ca34b80a9a080cbd97c2c0630bb5f7f770dae9414",
                "sha256:cbab9fc9c391700e3e1287666dfd82d8666d10e69a6c4a09ab97574c0b7ee0a7",
                "sha256:e5eeca8067ad04bc8a2a8731183d51d7cbaac66d86085d5f4766ee6bf19c7f87",
                "sha256:e9e81fa9017eaa416c056e5d9e71be93d05e2c3c2ab308d23307a8bc4443c368",
                "sha256:ea2326a4dca88e4a274ba3a4405eb6c6467d3ffbd8c7d38632502eaae3820587",
                "sha256:eacf3291e263d5a67d8c1a581a8ebbcfd6447204ef58828caf69a5e3e8c75990",
                "sha256:ec87f5f8aca726117a1c9b7083e7656a9d0d606eec7299cc067bb83d26f16e0c",
                "sha256:f1659887361a7151f89e79b276ed8dff3d75877df906328f14d8bb40bb4f5101",
                "sha256:f9cf5ea551aec449206954b075db819f52adc1638d46a6738253a712d553c7b4"
            ],
            "markers": "python_version >= '3.9'",
            "version": "==2.0.1"
        },
        "openapi-schema-validator": {
            "hashes": [
                "sha256:11a95c9c9017912964e3e5f2545a5b11c3814880681fcacfb73b1759bb4f2804",
                "sha256:c4887c1347c669eb7cded9090f4438b710845cd0f90d1fb9e1b3303fb37339f8"
            ],
            "markers": "python_full_version >= '3.8.0' and python_full_version < '4.0.0'",
            "version": "==0.6.2"
        },
        "openapi-spec-validator": {
            "hashes": [
                "sha256:3c81825043f24ccbcd2f4b149b11e8231abce5ba84f37065e14ec947d8f4e959",
                "sha256:8577b85a8268685da6f8aa30990b83b7960d4d1117e901d451b5d572605e5ec7"
            ],
            "version": "==0.7.1"
        },
        "ordered-set": {
            "hashes": [
                "sha256:046e1132c71fcf3330438a539928932caf51ddbc582496833e23de611de14562",
                "sha256:694a8e44c87657c59292ede72891eb91d34131f6531463aab3009191c77364a8"
            ],
            "markers": "python_version >= '3.7'",
            "version": "==4.1.0"
        },
        "packaging": {
            "hashes": [
                "sha256:026ed72c8ed3fcce5bf8950572258698927fd1dbda10a5e981cdf0ac37f4f002",
                "sha256:5b8f2217dbdbd2f7f384c41c628544e6d52f2d0f53c6d0c3ea61aa5d1d7ff124"
            ],
            "markers": "python_version >= '3.8'",
            "version": "==24.1"
        },
        "pandas-stubs": {
            "hashes": [
                "sha256:2dcc86e8fa6ea41535a4561c1f08b3942ba5267b464eff2e99caeee66f9e4cd1",
                "sha256:e08ce7f602a4da2bff5a67475ba881c39f2a4d4f7fccc1cba57c6f35a379c6c0"
            ],
            "index": "pypi",
            "markers": "python_version >= '3.9'",
            "version": "==2.2.2.240603"
        },
        "pathable": {
            "hashes": [
                "sha256:5c869d315be50776cc8a993f3af43e0c60dc01506b399643f919034ebf4cdcab",
                "sha256:cdd7b1f9d7d5c8b8d3315dbf5a86b2596053ae845f056f57d97c0eefff84da14"
            ],
            "markers": "python_full_version >= '3.7.0' and python_full_version < '4.0.0'",
            "version": "==0.4.3"
        },
        "pathspec": {
            "hashes": [
                "sha256:a0d503e138a4c123b27490a4f7beda6a01c6f288df0e4a8b79c7eb0dc7b4cc08",
                "sha256:a482d51503a1ab33b1c67a6c3813a26953dbdc71c31dacaef9a838c4e29f5712"
            ],
            "markers": "python_version >= '3.8'",
            "version": "==0.12.1"
        },
        "pkginfo": {
            "hashes": [
                "sha256:5df73835398d10db79f8eecd5cd86b1f6d29317589ea70796994d49399af6297",
                "sha256:889a6da2ed7ffc58ab5b900d888ddce90bce912f2d2de1dc1c26f4cb9fe65097"
            ],
            "markers": "python_version >= '3.6'",
            "version": "==1.10.0"
        },
        "platformdirs": {
            "hashes": [
                "sha256:2d7a1657e36a80ea911db832a8a6ece5ee53d8de21edd5cc5879af6530b1bfee",
                "sha256:38b7b51f512eed9e84a22788b4bce1de17c0adb134d6becb09836e37d8654cd3"
            ],
            "markers": "python_version >= '3.8'",
            "version": "==4.2.2"
        },
        "pluggy": {
            "hashes": [
                "sha256:2cffa88e94fdc978c4c574f15f9e59b7f4201d439195c3715ca9e2486f1d0cf1",
                "sha256:44e1ad92c8ca002de6377e165f3e0f1be63266ab4d554740532335b9d75ea669"
            ],
            "markers": "python_version >= '3.8'",
            "version": "==1.5.0"
        },
        "ply": {
            "hashes": [
                "sha256:00c7c1aaa88358b9c765b6d3000c6eec0ba42abca5351b095321aef446081da3",
                "sha256:096f9b8350b65ebd2fd1346b12452efe5b9607f7482813ffca50c22722a807ce"
            ],
            "version": "==3.11"
        },
        "pre-commit": {
            "hashes": [
                "sha256:8bb6494d4a20423842e198980c9ecf9f96607a07ea29549e180eef9ae80fe7af",
                "sha256:9a90a53bf82fdd8778d58085faf8d83df56e40dfe18f45b19446e26bf1b3a63f"
            ],
            "index": "pypi",
            "markers": "python_version >= '3.9'",
            "version": "==3.8.0"
        },
<<<<<<< HEAD
=======
        "py-partiql-parser": {
            "hashes": [
                "sha256:90d278818385bd60c602410c953ee78f04ece599d8cd21c656fc5e47399577a1",
                "sha256:ed07f8edf4b55e295cab4f5fd3e2ba3196cee48a43fe210d53ddd6ffce1cf1ff"
            ],
            "version": "==0.5.5"
        },
>>>>>>> d0a36e0e
        "py4j": {
            "hashes": [
                "sha256:276a4a3c5a2154df1860ef3303a927460e02e97b047dc0a47c1c3fb8cce34db6",
                "sha256:52d171a6a2b031d8a5d1de6efe451cf4f5baff1a2819aabc3741c8406539ba04"
            ],
            "version": "==0.10.9.5"
        },
        "pycparser": {
            "hashes": [
                "sha256:491c8be9c040f5390f5bf44a5b07752bd07f56edf992381b05c701439eec10f6",
                "sha256:c3702b6d3dd8c7abc1afa565d7e63d53a1d0bd86cdc24edd75470f4de499cfcc"
            ],
            "markers": "python_version >= '3.8'",
            "version": "==2.22"
        },
        "pydantic": {
            "hashes": [
                "sha256:6f62c13d067b0755ad1c21a34bdd06c0c12625a22b0fc09c6b149816604f7c2a",
                "sha256:73ee9fddd406dc318b885c7a2eab8a6472b68b8fb5ba8150949fc3db939f23c8"
            ],
            "markers": "python_version >= '3.8'",
            "version": "==2.8.2"
        },
        "pydantic-core": {
            "hashes": [
                "sha256:035ede2e16da7281041f0e626459bcae33ed998cca6a0a007a5ebb73414ac72d",
                "sha256:04024d270cf63f586ad41fff13fde4311c4fc13ea74676962c876d9577bcc78f",
                "sha256:0827505a5c87e8aa285dc31e9ec7f4a17c81a813d45f70b1d9164e03a813a686",
                "sha256:084659fac3c83fd674596612aeff6041a18402f1e1bc19ca39e417d554468482",
                "sha256:10d4204d8ca33146e761c79f83cc861df20e7ae9f6487ca290a97702daf56006",
                "sha256:11b71d67b4725e7e2a9f6e9c0ac1239bbc0c48cce3dc59f98635efc57d6dac83",
                "sha256:150906b40ff188a3260cbee25380e7494ee85048584998c1e66df0c7a11c17a6",
                "sha256:175873691124f3d0da55aeea1d90660a6ea7a3cfea137c38afa0a5ffabe37b88",
                "sha256:177f55a886d74f1808763976ac4efd29b7ed15c69f4d838bbd74d9d09cf6fa86",
                "sha256:19c0fa39fa154e7e0b7f82f88ef85faa2a4c23cc65aae2f5aea625e3c13c735a",
                "sha256:1eedfeb6089ed3fad42e81a67755846ad4dcc14d73698c120a82e4ccf0f1f9f6",
                "sha256:225b67a1f6d602de0ce7f6c1c3ae89a4aa25d3de9be857999e9124f15dab486a",
                "sha256:242b8feb3c493ab78be289c034a1f659e8826e2233786e36f2893a950a719bb6",
                "sha256:254ec27fdb5b1ee60684f91683be95e5133c994cc54e86a0b0963afa25c8f8a6",
                "sha256:25e9185e2d06c16ee438ed39bf62935ec436474a6ac4f9358524220f1b236e43",
                "sha256:26ab812fa0c845df815e506be30337e2df27e88399b985d0bb4e3ecfe72df31c",
                "sha256:26ca695eeee5f9f1aeeb211ffc12f10bcb6f71e2989988fda61dabd65db878d4",
                "sha256:26dc97754b57d2fd00ac2b24dfa341abffc380b823211994c4efac7f13b9e90e",
                "sha256:270755f15174fb983890c49881e93f8f1b80f0b5e3a3cc1394a255706cabd203",
                "sha256:2aafc5a503855ea5885559eae883978c9b6d8c8993d67766ee73d82e841300dd",
                "sha256:2d036c7187b9422ae5b262badb87a20a49eb6c5238b2004e96d4da1231badef1",
                "sha256:33499e85e739a4b60c9dac710c20a08dc73cb3240c9a0e22325e671b27b70d24",
                "sha256:37eee5b638f0e0dcd18d21f59b679686bbd18917b87db0193ae36f9c23c355fc",
                "sha256:38cf1c40a921d05c5edc61a785c0ddb4bed67827069f535d794ce6bcded919fc",
                "sha256:3acae97ffd19bf091c72df4d726d552c473f3576409b2a7ca36b2f535ffff4a3",
                "sha256:3c5ebac750d9d5f2706654c638c041635c385596caf68f81342011ddfa1e5598",
                "sha256:3d482efec8b7dc6bfaedc0f166b2ce349df0011f5d2f1f25537ced4cfc34fd98",
                "sha256:407653af5617f0757261ae249d3fba09504d7a71ab36ac057c938572d1bc9331",
                "sha256:40a783fb7ee353c50bd3853e626f15677ea527ae556429453685ae32280c19c2",
                "sha256:41e81317dd6a0127cabce83c0c9c3fbecceae981c8391e6f1dec88a77c8a569a",
                "sha256:41f4c96227a67a013e7de5ff8f20fb496ce573893b7f4f2707d065907bffdbd6",
                "sha256:469f29f9093c9d834432034d33f5fe45699e664f12a13bf38c04967ce233d688",
                "sha256:4745f4ac52cc6686390c40eaa01d48b18997cb130833154801a442323cc78f91",
                "sha256:4868f6bd7c9d98904b748a2653031fc9c2f85b6237009d475b1008bfaeb0a5aa",
                "sha256:4aa223cd1e36b642092c326d694d8bf59b71ddddc94cdb752bbbb1c5c91d833b",
                "sha256:4dd484681c15e6b9a977c785a345d3e378d72678fd5f1f3c0509608da24f2ac0",
                "sha256:4f2790949cf385d985a31984907fecb3896999329103df4e4983a4a41e13e840",
                "sha256:512ecfbefef6dac7bc5eaaf46177b2de58cdf7acac8793fe033b24ece0b9566c",
                "sha256:516d9227919612425c8ef1c9b869bbbee249bc91912c8aaffb66116c0b447ebd",
                "sha256:53e431da3fc53360db73eedf6f7124d1076e1b4ee4276b36fb25514544ceb4a3",
                "sha256:595ba5be69b35777474fa07f80fc260ea71255656191adb22a8c53aba4479231",
                "sha256:5b5ff4911aea936a47d9376fd3ab17e970cc543d1b68921886e7f64bd28308d1",
                "sha256:5d41e6daee2813ecceea8eda38062d69e280b39df793f5a942fa515b8ed67953",
                "sha256:5e999ba8dd90e93d57410c5e67ebb67ffcaadcea0ad973240fdfd3a135506250",
                "sha256:5f239eb799a2081495ea659d8d4a43a8f42cd1fe9ff2e7e436295c38a10c286a",
                "sha256:635fee4e041ab9c479e31edda27fcf966ea9614fff1317e280d99eb3e5ab6fe2",
                "sha256:65db0f2eefcaad1a3950f498aabb4875c8890438bc80b19362cf633b87a8ab20",
                "sha256:6b507132dcfc0dea440cce23ee2182c0ce7aba7054576efc65634f080dbe9434",
                "sha256:6b9d9bb600328a1ce523ab4f454859e9d439150abb0906c5a1983c146580ebab",
                "sha256:70c8daf4faca8da5a6d655f9af86faf6ec2e1768f4b8b9d0226c02f3d6209703",
                "sha256:77bf3ac639c1ff567ae3b47f8d4cc3dc20f9966a2a6dd2311dcc055d3d04fb8a",
                "sha256:784c1214cb6dd1e3b15dd8b91b9a53852aed16671cc3fbe4786f4f1db07089e2",
                "sha256:7eb6a0587eded33aeefea9f916899d42b1799b7b14b8f8ff2753c0ac1741edac",
                "sha256:7ed1b0132f24beeec5a78b67d9388656d03e6a7c837394f99257e2d55b461611",
                "sha256:8ad4aeb3e9a97286573c03df758fc7627aecdd02f1da04516a86dc159bf70121",
                "sha256:964faa8a861d2664f0c7ab0c181af0bea66098b1919439815ca8803ef136fc4e",
                "sha256:9dc1b507c12eb0481d071f3c1808f0529ad41dc415d0ca11f7ebfc666e66a18b",
                "sha256:9ebfef07dbe1d93efb94b4700f2d278494e9162565a54f124c404a5656d7ff09",
                "sha256:a45f84b09ac9c3d35dfcf6a27fd0634d30d183205230a0ebe8373a0e8cfa0906",
                "sha256:a4f55095ad087474999ee28d3398bae183a66be4823f753cd7d67dd0153427c9",
                "sha256:a6d511cc297ff0883bc3708b465ff82d7560193169a8b93260f74ecb0a5e08a7",
                "sha256:a8ad4c766d3f33ba8fd692f9aa297c9058970530a32c728a2c4bfd2616d3358b",
                "sha256:aa2f457b4af386254372dfa78a2eda2563680d982422641a85f271c859df1987",
                "sha256:b03f7941783b4c4a26051846dea594628b38f6940a2fdc0df00b221aed39314c",
                "sha256:b0dae11d8f5ded51699c74d9548dcc5938e0804cc8298ec0aa0da95c21fff57b",
                "sha256:b91ced227c41aa29c672814f50dbb05ec93536abf8f43cd14ec9521ea09afe4e",
                "sha256:bc633a9fe1eb87e250b5c57d389cf28998e4292336926b0b6cdaee353f89a237",
                "sha256:bebb4d6715c814597f85297c332297c6ce81e29436125ca59d1159b07f423eb1",
                "sha256:c336a6d235522a62fef872c6295a42ecb0c4e1d0f1a3e500fe949415761b8a19",
                "sha256:c6514f963b023aeee506678a1cf821fe31159b925c4b76fe2afa94cc70b3222b",
                "sha256:c693e916709c2465b02ca0ad7b387c4f8423d1db7b4649c551f27a529181c5ad",
                "sha256:c81131869240e3e568916ef4c307f8b99583efaa60a8112ef27a366eefba8ef0",
                "sha256:d02a72df14dfdbaf228424573a07af10637bd490f0901cee872c4f434a735b94",
                "sha256:d2a8fa9d6d6f891f3deec72f5cc668e6f66b188ab14bb1ab52422fe8e644f312",
                "sha256:d2b27e6af28f07e2f195552b37d7d66b150adbaa39a6d327766ffd695799780f",
                "sha256:d2fe69c5434391727efa54b47a1e7986bb0186e72a41b203df8f5b0a19a4f669",
                "sha256:d3f3ed29cd9f978c604708511a1f9c2fdcb6c38b9aae36a51905b8811ee5cbf1",
                "sha256:d573faf8eb7e6b1cbbcb4f5b247c60ca8be39fe2c674495df0eb4318303137fe",
                "sha256:e0bbdd76ce9aa5d4209d65f2b27fc6e5ef1312ae6c5333c26db3f5ade53a1e99",
                "sha256:e7c4ea22b6739b162c9ecaaa41d718dfad48a244909fe7ef4b54c0b530effc5a",
                "sha256:e93e1a4b4b33daed65d781a57a522ff153dcf748dee70b40c7258c5861e1768a",
                "sha256:e97fdf088d4b31ff4ba35db26d9cc472ac7ef4a2ff2badeabf8d727b3377fc52",
                "sha256:e9fa4c9bf273ca41f940bceb86922a7667cd5bf90e95dbb157cbb8441008482c",
                "sha256:eaad4ff2de1c3823fddf82f41121bdf453d922e9a238642b1dedb33c4e4f98ad",
                "sha256:f1f62b2413c3a0e846c3b838b2ecd6c7a19ec6793b2a522745b0869e37ab5bc1",
                "sha256:f6d6cff3538391e8486a431569b77921adfcdef14eb18fbf19b7c0a5294d4e6a",
                "sha256:f9aa05d09ecf4c75157197f27cdc9cfaeb7c5f15021c6373932bf3e124af029f",
                "sha256:fa2fddcb7107e0d1808086ca306dcade7df60a13a6c347a7acf1ec139aa6789a",
                "sha256:faa6b09ee09433b87992fb5a2859efd1c264ddc37280d2dd5db502126d0e7f27"
            ],
            "markers": "python_version >= '3.8'",
            "version": "==2.20.1"
        },
        "pyflakes": {
            "hashes": [
                "sha256:1c61603ff154621fb2a9172037d84dca3500def8c8b630657d1701f026f8af3f",
                "sha256:84b5be138a2dfbb40689ca07e2152deb896a65c3a3e24c251c5c62489568074a"
            ],
            "markers": "python_version >= '3.8'",
            "version": "==3.2.0"
        },
        "pygelf": {
            "hashes": [
                "sha256:ab57d1b26bffa014e29ae645ee51d2aa2f0c0cb419c522f2d24a237090b894a1",
                "sha256:d0bb8f45ff648a9a187713f4a05c09f685fcb8add7b04bb7471f20071bd11aad"
            ],
            "index": "pypi",
            "version": "==0.4.2"
        },
        "pygments": {
            "hashes": [
                "sha256:786ff802f32e91311bff3889f6e9a86e81505fe99f2735bb6d60ae0c5004f199",
                "sha256:b8e6aca0523f3ab76fee51799c488e38782ac06eafcf95e7ba832985c8e7b13a"
            ],
            "index": "pypi",
            "markers": "python_version >= '3.8'",
            "version": "==2.18.0"
        },
        "pyparsing": {
            "hashes": [
                "sha256:a1bac0ce561155ecc3ed78ca94d3c9378656ad4c94c1270de543f621420f94ad",
                "sha256:f9db75911801ed778fe61bb643079ff86601aca99fcae6345aa67292038fb742"
            ],
            "version": "==3.1.2"
        },
        "pyspark": {
            "hashes": [
                "sha256:e99fa7de92be406884bfd831c32b9306a3a99de44cfc39a2eefb6ed07445d5fa"
            ],
            "index": "pypi",
<<<<<<< HEAD
            "version": "==3.3.1"
        },
        "pytest": {
            "hashes": [
                "sha256:892f933d339f068883b6fd5a459f03d85bfcb355e4981e146d2c7616c21fef71",
                "sha256:c4014eb40e10f11f355ad4e3c2fb2c6c6d1919c73f3b5a433de4708202cade59"
            ],
            "index": "pypi",
            "version": "==7.2.0"
=======
            "markers": "python_version >= '3.7'",
            "version": "==3.3.0"
        },
        "pytest": {
            "hashes": [
                "sha256:4ba08f9ae7dcf84ded419494d229b48d0903ea6407b030eaec46df5e6a73bba5",
                "sha256:c132345d12ce551242c87269de812483f5bcc87cdbb4722e48487ba194f9fdce"
            ],
            "index": "pypi",
            "markers": "python_version >= '3.8'",
            "version": "==8.3.2"
>>>>>>> d0a36e0e
        },
        "pytest-asyncio": {
            "hashes": [
                "sha256:50265d892689a5faefb84df80819d1ecef566eb3549cf915dfb33569359d1ce2",
                "sha256:759b10b33a6dc61cce40a8bd5205e302978bbbcc00e279a8b61d9a6a3c82e4d3"
            ],
            "index": "pypi",
            "markers": "python_version >= '3.8'",
            "version": "==0.23.8"
        },
        "python-dateutil": {
            "hashes": [
                "sha256:37dd54208da7e1cd875388217d5e00ebd4179249f90fb72437e91a35459a0ad3",
                "sha256:a8b2bc7bffae282281c8140a97d3aa9c14da0b136dfe83f850eea9a5f7470427"
            ],
            "markers": "python_version >= '2.7' and python_version not in '3.0, 3.1, 3.2'",
            "version": "==2.9.0.post0"
        },
        "pyyaml": {
            "hashes": [
                "sha256:04ac92ad1925b2cff1db0cfebffb6ffc43457495c9b3c39d3fcae417d7125dc5",
                "sha256:062582fca9fabdd2c8b54a3ef1c978d786e0f6b3a1510e0ac93ef59e0ddae2bc",
                "sha256:0d3304d8c0adc42be59c5f8a4d9e3d7379e6955ad754aa9d6ab7a398b59dd1df",
                "sha256:1635fd110e8d85d55237ab316b5b011de701ea0f29d07611174a1b42f1444741",
                "sha256:184c5108a2aca3c5b3d3bf9395d50893a7ab82a38004c8f61c258d4428e80206",
                "sha256:18aeb1bf9a78867dc38b259769503436b7c72f7a1f1f4c93ff9a17de54319b27",
                "sha256:1d4c7e777c441b20e32f52bd377e0c409713e8bb1386e1099c2415f26e479595",
                "sha256:1e2722cc9fbb45d9b87631ac70924c11d3a401b2d7f410cc0e3bbf249f2dca62",
                "sha256:1fe35611261b29bd1de0070f0b2f47cb6ff71fa6595c077e42bd0c419fa27b98",
                "sha256:28c119d996beec18c05208a8bd78cbe4007878c6dd15091efb73a30e90539696",
                "sha256:326c013efe8048858a6d312ddd31d56e468118ad4cdeda36c719bf5bb6192290",
                "sha256:40df9b996c2b73138957fe23a16a4f0ba614f4c0efce1e9406a184b6d07fa3a9",
                "sha256:42f8152b8dbc4fe7d96729ec2b99c7097d656dc1213a3229ca5383f973a5ed6d",
                "sha256:49a183be227561de579b4a36efbb21b3eab9651dd81b1858589f796549873dd6",
                "sha256:4fb147e7a67ef577a588a0e2c17b6db51dda102c71de36f8549b6816a96e1867",
                "sha256:50550eb667afee136e9a77d6dc71ae76a44df8b3e51e41b77f6de2932bfe0f47",
                "sha256:510c9deebc5c0225e8c96813043e62b680ba2f9c50a08d3724c7f28a747d1486",
                "sha256:5773183b6446b2c99bb77e77595dd486303b4faab2b086e7b17bc6bef28865f6",
                "sha256:596106435fa6ad000c2991a98fa58eeb8656ef2325d7e158344fb33864ed87e3",
                "sha256:6965a7bc3cf88e5a1c3bd2e0b5c22f8d677dc88a455344035f03399034eb3007",
                "sha256:69b023b2b4daa7548bcfbd4aa3da05b3a74b772db9e23b982788168117739938",
                "sha256:6c22bec3fbe2524cde73d7ada88f6566758a8f7227bfbf93a408a9d86bcc12a0",
                "sha256:704219a11b772aea0d8ecd7058d0082713c3562b4e271b849ad7dc4a5c90c13c",
                "sha256:7e07cbde391ba96ab58e532ff4803f79c4129397514e1413a7dc761ccd755735",
                "sha256:81e0b275a9ecc9c0c0c07b4b90ba548307583c125f54d5b6946cfee6360c733d",
                "sha256:855fb52b0dc35af121542a76b9a84f8d1cd886ea97c84703eaa6d88e37a2ad28",
                "sha256:8d4e9c88387b0f5c7d5f281e55304de64cf7f9c0021a3525bd3b1c542da3b0e4",
                "sha256:9046c58c4395dff28dd494285c82ba00b546adfc7ef001486fbf0324bc174fba",
                "sha256:9eb6caa9a297fc2c2fb8862bc5370d0303ddba53ba97e71f08023b6cd73d16a8",
                "sha256:a08c6f0fe150303c1c6b71ebcd7213c2858041a7e01975da3a99aed1e7a378ef",
                "sha256:a0cd17c15d3bb3fa06978b4e8958dcdc6e0174ccea823003a106c7d4d7899ac5",
                "sha256:afd7e57eddb1a54f0f1a974bc4391af8bcce0b444685d936840f125cf046d5bd",
                "sha256:b1275ad35a5d18c62a7220633c913e1b42d44b46ee12554e5fd39c70a243d6a3",
                "sha256:b786eecbdf8499b9ca1d697215862083bd6d2a99965554781d0d8d1ad31e13a0",
                "sha256:ba336e390cd8e4d1739f42dfe9bb83a3cc2e80f567d8805e11b46f4a943f5515",
                "sha256:baa90d3f661d43131ca170712d903e6295d1f7a0f595074f151c0aed377c9b9c",
                "sha256:bc1bf2925a1ecd43da378f4db9e4f799775d6367bdb94671027b73b393a7c42c",
                "sha256:bd4af7373a854424dabd882decdc5579653d7868b8fb26dc7d0e99f823aa5924",
                "sha256:bf07ee2fef7014951eeb99f56f39c9bb4af143d8aa3c21b1677805985307da34",
                "sha256:bfdf460b1736c775f2ba9f6a92bca30bc2095067b8a9d77876d1fad6cc3b4a43",
                "sha256:c8098ddcc2a85b61647b2590f825f3db38891662cfc2fc776415143f599bb859",
                "sha256:d2b04aac4d386b172d5b9692e2d2da8de7bfb6c387fa4f801fbf6fb2e6ba4673",
                "sha256:d483d2cdf104e7c9fa60c544d92981f12ad66a457afae824d146093b8c294c54",
                "sha256:d858aa552c999bc8a8d57426ed01e40bef403cd8ccdd0fc5f6f04a00414cac2a",
                "sha256:e7d73685e87afe9f3b36c799222440d6cf362062f78be1013661b00c5c6f678b",
                "sha256:f003ed9ad21d6a4713f0a9b5a7a0a79e08dd0f221aff4525a2be4c346ee60aab",
                "sha256:f22ac1c3cac4dbc50079e965eba2c1058622631e526bd9afd45fedd49ba781fa",
                "sha256:faca3bdcf85b2fc05d06ff3fbc1f83e1391b3e724afa3feba7d13eeab355484c",
                "sha256:fca0e3a251908a499833aa292323f32437106001d436eca0e6e7833256674585",
                "sha256:fd1592b3fdf65fff2ad0004b5e363300ef59ced41c2e6b3a99d4089fa8c5435d",
                "sha256:fd66fc5d0da6d9815ba2cebeb4205f95818ff4b79c3ebe268e75d961704af52f"
            ],
            "markers": "python_version >= '3.6'",
            "version": "==6.0.1"
        },
        "readme-renderer": {
            "hashes": [
                "sha256:1818dd28140813509eeed8d62687f7cd4f7bad90d4db586001c5dc09d4fde311",
                "sha256:19db308d86ecd60e5affa3b2a98f017af384678c63c88e5d4556a380e674f3f9"
            ],
            "markers": "python_version >= '3.8'",
            "version": "==43.0"
        },
        "recommonmark": {
            "hashes": [
                "sha256:1b1db69af0231efce3fa21b94ff627ea33dee7079a01dd0a7f8482c3da148b3f",
                "sha256:bdb4db649f2222dcd8d2d844f0006b958d627f732415d399791ee436a3686d67"
            ],
            "index": "pypi",
            "version": "==0.7.1"
        },
        "referencing": {
            "hashes": [
                "sha256:25b42124a6c8b632a425174f24087783efb348a6f1e0008e63cd4466fedf703c",
                "sha256:eda6d3234d62814d1c64e305c1331c9a3a6132da475ab6382eaa997b21ee75de"
            ],
            "markers": "python_version >= '3.8'",
            "version": "==0.35.1"
        },
        "regex": {
            "hashes": [
                "sha256:01b689e887f612610c869421241e075c02f2e3d1ae93a037cb14f88ab6a8934c",
                "sha256:04ce29e2c5fedf296b1a1b0acc1724ba93a36fb14031f3abfb7abda2806c1535",
                "sha256:0ffe3f9d430cd37d8fa5632ff6fb36d5b24818c5c986893063b4e5bdb84cdf24",
                "sha256:18300a1d78cf1290fa583cd8b7cde26ecb73e9f5916690cf9d42de569c89b1ce",
                "sha256:185e029368d6f89f36e526764cf12bf8d6f0e3a2a7737da625a76f594bdfcbfc",
                "sha256:19c65b00d42804e3fbea9708f0937d157e53429a39b7c61253ff15670ff62cb5",
                "sha256:228b0d3f567fafa0633aee87f08b9276c7062da9616931382993c03808bb68ce",
                "sha256:23acc72f0f4e1a9e6e9843d6328177ae3074b4182167e34119ec7233dfeccf53",
                "sha256:25419b70ba00a16abc90ee5fce061228206173231f004437730b67ac77323f0d",
                "sha256:2dfbb8baf8ba2c2b9aa2807f44ed272f0913eeeba002478c4577b8d29cde215c",
                "sha256:2f1baff13cc2521bea83ab2528e7a80cbe0ebb2c6f0bfad15be7da3aed443908",
                "sha256:33e2614a7ce627f0cdf2ad104797d1f68342d967de3695678c0cb84f530709f8",
                "sha256:3426de3b91d1bc73249042742f45c2148803c111d1175b283270177fdf669024",
                "sha256:382281306e3adaaa7b8b9ebbb3ffb43358a7bbf585fa93821300a418bb975281",
                "sha256:3d974d24edb231446f708c455fd08f94c41c1ff4f04bcf06e5f36df5ef50b95a",
                "sha256:3f3b6ca8eae6d6c75a6cff525c8530c60e909a71a15e1b731723233331de4169",
                "sha256:3fac296f99283ac232d8125be932c5cd7644084a30748fda013028c815ba3364",
                "sha256:416c0e4f56308f34cdb18c3f59849479dde5b19febdcd6e6fa4d04b6c31c9faa",
                "sha256:438d9f0f4bc64e8dea78274caa5af971ceff0f8771e1a2333620969936ba10be",
                "sha256:43affe33137fcd679bdae93fb25924979517e011f9dea99163f80b82eadc7e53",
                "sha256:44fc61b99035fd9b3b9453f1713234e5a7c92a04f3577252b45feefe1b327759",
                "sha256:45104baae8b9f67569f0f1dca5e1f1ed77a54ae1cd8b0b07aba89272710db61e",
                "sha256:4fdd1384619f406ad9037fe6b6eaa3de2749e2e12084abc80169e8e075377d3b",
                "sha256:538d30cd96ed7d1416d3956f94d54e426a8daf7c14527f6e0d6d425fcb4cca52",
                "sha256:558a57cfc32adcf19d3f791f62b5ff564922942e389e3cfdb538a23d65a6b610",
                "sha256:5eefee9bfe23f6df09ffb6dfb23809f4d74a78acef004aa904dc7c88b9944b05",
                "sha256:64bd50cf16bcc54b274e20235bf8edbb64184a30e1e53873ff8d444e7ac656b2",
                "sha256:65fd3d2e228cae024c411c5ccdffae4c315271eee4a8b839291f84f796b34eca",
                "sha256:66b4c0731a5c81921e938dcf1a88e978264e26e6ac4ec96a4d21ae0354581ae0",
                "sha256:68a8f8c046c6466ac61a36b65bb2395c74451df2ffb8458492ef49900efed293",
                "sha256:6a1141a1dcc32904c47f6846b040275c6e5de0bf73f17d7a409035d55b76f289",
                "sha256:6b9fc7e9cc983e75e2518496ba1afc524227c163e43d706688a6bb9eca41617e",
                "sha256:6f51f9556785e5a203713f5efd9c085b4a45aecd2a42573e2b5041881b588d1f",
                "sha256:7214477bf9bd195894cf24005b1e7b496f46833337b5dedb7b2a6e33f66d962c",
                "sha256:731fcd76bbdbf225e2eb85b7c38da9633ad3073822f5ab32379381e8c3c12e94",
                "sha256:74007a5b25b7a678459f06559504f1eec2f0f17bca218c9d56f6a0a12bfffdad",
                "sha256:7a5486ca56c8869070a966321d5ab416ff0f83f30e0e2da1ab48815c8d165d46",
                "sha256:7c479f5ae937ec9985ecaf42e2e10631551d909f203e31308c12d703922742f9",
                "sha256:7df9ea48641da022c2a3c9c641650cd09f0cd15e8908bf931ad538f5ca7919c9",
                "sha256:7e37e809b9303ec3a179085415cb5f418ecf65ec98cdfe34f6a078b46ef823ee",
                "sha256:80c811cfcb5c331237d9bad3bea2c391114588cf4131707e84d9493064d267f9",
                "sha256:836d3cc225b3e8a943d0b02633fb2f28a66e281290302a79df0e1eaa984ff7c1",
                "sha256:84c312cdf839e8b579f504afcd7b65f35d60b6285d892b19adea16355e8343c9",
                "sha256:86b17ba823ea76256b1885652e3a141a99a5c4422f4a869189db328321b73799",
                "sha256:871e3ab2838fbcb4e0865a6e01233975df3a15e6fce93b6f99d75cacbd9862d1",
                "sha256:88ecc3afd7e776967fa16c80f974cb79399ee8dc6c96423321d6f7d4b881c92b",
                "sha256:8bc593dcce679206b60a538c302d03c29b18e3d862609317cb560e18b66d10cf",
                "sha256:8fd5afd101dcf86a270d254364e0e8dddedebe6bd1ab9d5f732f274fa00499a5",
                "sha256:945352286a541406f99b2655c973852da7911b3f4264e010218bbc1cc73168f2",
                "sha256:973335b1624859cb0e52f96062a28aa18f3a5fc77a96e4a3d6d76e29811a0e6e",
                "sha256:994448ee01864501912abf2bad9203bffc34158e80fe8bfb5b031f4f8e16da51",
                "sha256:9cfd009eed1a46b27c14039ad5bbc5e71b6367c5b2e6d5f5da0ea91600817506",
                "sha256:a2ec4419a3fe6cf8a4795752596dfe0adb4aea40d3683a132bae9c30b81e8d73",
                "sha256:a4997716674d36a82eab3e86f8fa77080a5d8d96a389a61ea1d0e3a94a582cf7",
                "sha256:a512eed9dfd4117110b1881ba9a59b31433caed0c4101b361f768e7bcbaf93c5",
                "sha256:a82465ebbc9b1c5c50738536fdfa7cab639a261a99b469c9d4c7dcbb2b3f1e57",
                "sha256:ae2757ace61bc4061b69af19e4689fa4416e1a04840f33b441034202b5cd02d4",
                "sha256:b16582783f44fbca6fcf46f61347340c787d7530d88b4d590a397a47583f31dd",
                "sha256:ba2537ef2163db9e6ccdbeb6f6424282ae4dea43177402152c67ef869cf3978b",
                "sha256:bf7a89eef64b5455835f5ed30254ec19bf41f7541cd94f266ab7cbd463f00c41",
                "sha256:c0abb5e4e8ce71a61d9446040c1e86d4e6d23f9097275c5bd49ed978755ff0fe",
                "sha256:c414cbda77dbf13c3bc88b073a1a9f375c7b0cb5e115e15d4b73ec3a2fbc6f59",
                "sha256:c51edc3541e11fbe83f0c4d9412ef6c79f664a3745fab261457e84465ec9d5a8",
                "sha256:c5e69fd3eb0b409432b537fe3c6f44ac089c458ab6b78dcec14478422879ec5f",
                "sha256:c918b7a1e26b4ab40409820ddccc5d49871a82329640f5005f73572d5eaa9b5e",
                "sha256:c9bb87fdf2ab2370f21e4d5636e5317775e5d51ff32ebff2cf389f71b9b13750",
                "sha256:ca5b2028c2f7af4e13fb9fc29b28d0ce767c38c7facdf64f6c2cd040413055f1",
                "sha256:d0a07763776188b4db4c9c7fb1b8c494049f84659bb387b71c73bbc07f189e96",
                "sha256:d33a0021893ede5969876052796165bab6006559ab845fd7b515a30abdd990dc",
                "sha256:d55588cba7553f0b6ec33130bc3e114b355570b45785cebdc9daed8c637dd440",
                "sha256:dac8e84fff5d27420f3c1e879ce9929108e873667ec87e0c8eeb413a5311adfe",
                "sha256:eaef80eac3b4cfbdd6de53c6e108b4c534c21ae055d1dbea2de6b3b8ff3def38",
                "sha256:eb462f0e346fcf41a901a126b50f8781e9a474d3927930f3490f38a6e73b6950",
                "sha256:eb563dd3aea54c797adf513eeec819c4213d7dbfc311874eb4fd28d10f2ff0f2",
                "sha256:f273674b445bcb6e4409bf8d1be67bc4b58e8b46fd0d560055d515b8830063cd",
                "sha256:f6442f0f0ff81775eaa5b05af8a0ffa1dda36e9cf6ec1e0d3d245e8564b684ce",
                "sha256:fb168b5924bef397b5ba13aabd8cf5df7d3d93f10218d7b925e360d436863f66",
                "sha256:fbf8c2f00904eaf63ff37718eb13acf8e178cb940520e47b2f05027f5bb34ce3",
                "sha256:fe4ebef608553aff8deb845c7f4f1d0740ff76fa672c011cc0bacb2a00fbde86"
            ],
            "markers": "python_version >= '3.8'",
            "version": "==2024.7.24"
        },
        "requests": {
            "hashes": [
                "sha256:55365417734eb18255590a9ff9eb97e9e1da868d4ccd6402399eaf68af20a760",
                "sha256:70761cfe03c773ceb22aa2f671b4757976145175cdfca038c02654d061d6dcc6"
            ],
            "index": "pypi",
            "markers": "python_version >= '3.8'",
            "version": "==2.32.3"
        },
        "requests-toolbelt": {
            "hashes": [
<<<<<<< HEAD
                "sha256:18565aa58116d9951ac39baa288d3adb5b3ff975c4f25eee78555d89e8f247f7",
                "sha256:62e09f7ff5ccbda92772a29f394a49c3ad6cb181d568b1337626b2abb628a63d"
=======
                "sha256:7681a0a3d047012b5bdc0ee37d7f8f07ebe76ab08caeccfc3921ce23c88d5bc6",
                "sha256:cccfdd665f0a24fcf4726e690f65639d272bb0637b9b92dfd91a5568ccf6bd06"
>>>>>>> d0a36e0e
            ],
            "markers": "python_version >= '2.7' and python_version not in '3.0, 3.1, 3.2, 3.3'",
            "version": "==1.0.0"
        },
        "responses": {
            "hashes": [
                "sha256:521efcbc82081ab8daa588e08f7e8a64ce79b91c39f6e62199b19159bea7dbcb",
                "sha256:617b9247abd9ae28313d57a75880422d55ec63c29d33d629697590a034358dba"
            ],
            "markers": "python_version >= '3.8'",
            "version": "==0.25.3"
        },
        "rfc3339-validator": {
            "hashes": [
                "sha256:138a2abdf93304ad60530167e51d2dfb9549521a836871b88d7f4695d0022f6b",
                "sha256:24f6ec1eda14ef823da9e36ec7113124b39c04d50a4d3d3a3c2859577e7791fa"
            ],
            "markers": "python_version >= '2.7' and python_version not in '3.0, 3.1, 3.2, 3.3, 3.4'",
            "version": "==0.1.4"
        },
        "rfc3986": {
            "hashes": [
                "sha256:50b1502b60e289cb37883f3dfd34532b8873c7de9f49bb546641ce9cbd256ebd",
                "sha256:97aacf9dbd4bfd829baad6e6309fa6573aaf1be3f6fa735c8ab05e46cecb261c"
            ],
            "markers": "python_version >= '3.7'",
            "version": "==2.0.0"
        },
        "rich": {
            "hashes": [
<<<<<<< HEAD
                "sha256:a4eb26484f2c82589bd9a17c73d32a010b1e29d89f1604cd9bf3a2097b81bb5e",
                "sha256:ba3a3775974105c221d31141f2c116f4fd65c5ceb0698657a11e9f295ec93fd0"
            ],
            "markers": "python_full_version >= '3.6.3' and python_version < '4'",
            "version": "==12.6.0"
=======
                "sha256:4edbae314f59eb482f54e9e30bf00d33350aaa94f4bfcd4e9e3110e64d0d7222",
                "sha256:9be308cb1fe2f1f57d67ce99e95af38a1e2bc71ad9813b0e247cf7ffbcc3a432"
            ],
            "markers": "python_full_version >= '3.7.0'",
            "version": "==13.7.1"
        },
        "rpds-py": {
            "hashes": [
                "sha256:01227f8b3e6c8961490d869aa65c99653df80d2f0a7fde8c64ebddab2b9b02fd",
                "sha256:08ce9c95a0b093b7aec75676b356a27879901488abc27e9d029273d280438505",
                "sha256:0b02dd77a2de6e49078c8937aadabe933ceac04b41c5dde5eca13a69f3cf144e",
                "sha256:0d4b52811dcbc1aba08fd88d475f75b4f6db0984ba12275d9bed1a04b2cae9b5",
                "sha256:13e6d4840897d4e4e6b2aa1443e3a8eca92b0402182aafc5f4ca1f5e24f9270a",
                "sha256:1a129c02b42d46758c87faeea21a9f574e1c858b9f358b6dd0bbd71d17713175",
                "sha256:1a8dfa125b60ec00c7c9baef945bb04abf8ac772d8ebefd79dae2a5f316d7850",
                "sha256:1c32e41de995f39b6b315d66c27dea3ef7f7c937c06caab4c6a79a5e09e2c415",
                "sha256:1d494887d40dc4dd0d5a71e9d07324e5c09c4383d93942d391727e7a40ff810b",
                "sha256:1d4af2eb520d759f48f1073ad3caef997d1bfd910dc34e41261a595d3f038a94",
                "sha256:1fb93d3486f793d54a094e2bfd9cd97031f63fcb5bc18faeb3dd4b49a1c06523",
                "sha256:24f8ae92c7fae7c28d0fae9b52829235df83f34847aa8160a47eb229d9666c7b",
                "sha256:24fc5a84777cb61692d17988989690d6f34f7f95968ac81398d67c0d0994a897",
                "sha256:26ab43b6d65d25b1a333c8d1b1c2f8399385ff683a35ab5e274ba7b8bb7dc61c",
                "sha256:271accf41b02687cef26367c775ab220372ee0f4925591c6796e7c148c50cab5",
                "sha256:2ddd50f18ebc05ec29a0d9271e9dbe93997536da3546677f8ca00b76d477680c",
                "sha256:31dd5794837f00b46f4096aa8ccaa5972f73a938982e32ed817bb520c465e520",
                "sha256:31e450840f2f27699d014cfc8865cc747184286b26d945bcea6042bb6aa4d26e",
                "sha256:32e0db3d6e4f45601b58e4ac75c6f24afbf99818c647cc2066f3e4b192dabb1f",
                "sha256:346557f5b1d8fd9966059b7a748fd79ac59f5752cd0e9498d6a40e3ac1c1875f",
                "sha256:34bca66e2e3eabc8a19e9afe0d3e77789733c702c7c43cd008e953d5d1463fde",
                "sha256:3511f6baf8438326e351097cecd137eb45c5f019944fe0fd0ae2fea2fd26be39",
                "sha256:35af5e4d5448fa179fd7fff0bba0fba51f876cd55212f96c8bbcecc5c684ae5c",
                "sha256:3837c63dd6918a24de6c526277910e3766d8c2b1627c500b155f3eecad8fad65",
                "sha256:39d67896f7235b2c886fb1ee77b1491b77049dcef6fbf0f401e7b4cbed86bbd4",
                "sha256:3b823be829407393d84ee56dc849dbe3b31b6a326f388e171555b262e8456cc1",
                "sha256:3c73254c256081704dba0a333457e2fb815364018788f9b501efe7c5e0ada401",
                "sha256:3ddab996807c6b4227967fe1587febade4e48ac47bb0e2d3e7858bc621b1cace",
                "sha256:3e1dc59a5e7bc7f44bd0c048681f5e05356e479c50be4f2c1a7089103f1621d5",
                "sha256:4383beb4a29935b8fa28aca8fa84c956bf545cb0c46307b091b8d312a9150e6a",
                "sha256:4cc4bc73e53af8e7a42c8fd7923bbe35babacfa7394ae9240b3430b5dcf16b2a",
                "sha256:4dd02e29c8cbed21a1875330b07246b71121a1c08e29f0ee3db5b4cfe16980c4",
                "sha256:4f580ae79d0b861dfd912494ab9d477bea535bfb4756a2269130b6607a21802e",
                "sha256:53dbc35808c6faa2ce3e48571f8f74ef70802218554884787b86a30947842a14",
                "sha256:56313be667a837ff1ea3508cebb1ef6681d418fa2913a0635386cf29cff35165",
                "sha256:57863d16187995c10fe9cf911b897ed443ac68189179541734502353af33e693",
                "sha256:5953391af1405f968eb5701ebbb577ebc5ced8d0041406f9052638bafe52209d",
                "sha256:5beffdbe766cfe4fb04f30644d822a1080b5359df7db3a63d30fa928375b2720",
                "sha256:5e360188b72f8080fefa3adfdcf3618604cc8173651c9754f189fece068d2a45",
                "sha256:5e58b61dcbb483a442c6239c3836696b79f2cd8e7eec11e12155d3f6f2d886d1",
                "sha256:69084fd29bfeff14816666c93a466e85414fe6b7d236cfc108a9c11afa6f7301",
                "sha256:6d1d7539043b2b31307f2c6c72957a97c839a88b2629a348ebabe5aa8b626d6b",
                "sha256:6d8b735c4d162dc7d86a9cf3d717f14b6c73637a1f9cd57fe7e61002d9cb1972",
                "sha256:6ea961a674172ed2235d990d7edf85d15d8dfa23ab8575e48306371c070cda67",
                "sha256:71157f9db7f6bc6599a852852f3389343bea34315b4e6f109e5cbc97c1fb2963",
                "sha256:720f3108fb1bfa32e51db58b832898372eb5891e8472a8093008010911e324c5",
                "sha256:74129d5ffc4cde992d89d345f7f7d6758320e5d44a369d74d83493429dad2de5",
                "sha256:747251e428406b05fc86fee3904ee19550c4d2d19258cef274e2151f31ae9d38",
                "sha256:75130df05aae7a7ac171b3b5b24714cffeabd054ad2ebc18870b3aa4526eba23",
                "sha256:7b3661e6d4ba63a094138032c1356d557de5b3ea6fd3cca62a195f623e381c76",
                "sha256:7d5c7e32f3ee42f77d8ff1a10384b5cdcc2d37035e2e3320ded909aa192d32c3",
                "sha256:8124101e92c56827bebef084ff106e8ea11c743256149a95b9fd860d3a4f331f",
                "sha256:81db2e7282cc0487f500d4db203edc57da81acde9e35f061d69ed983228ffe3b",
                "sha256:840e18c38098221ea6201f091fc5d4de6128961d2930fbbc96806fb43f69aec1",
                "sha256:89cc8921a4a5028d6dd388c399fcd2eef232e7040345af3d5b16c04b91cf3c7e",
                "sha256:8b32cd4ab6db50c875001ba4f5a6b30c0f42151aa1fbf9c2e7e3674893fb1dc4",
                "sha256:8df1c283e57c9cb4d271fdc1875f4a58a143a2d1698eb0d6b7c0d7d5f49c53a1",
                "sha256:902cf4739458852fe917104365ec0efbea7d29a15e4276c96a8d33e6ed8ec137",
                "sha256:97fbb77eaeb97591efdc654b8b5f3ccc066406ccfb3175b41382f221ecc216e8",
                "sha256:9c7042488165f7251dc7894cd533a875d2875af6d3b0e09eda9c4b334627ad1c",
                "sha256:9e318e6786b1e750a62f90c6f7fa8b542102bdcf97c7c4de2a48b50b61bd36ec",
                "sha256:a9421b23c85f361a133aa7c5e8ec757668f70343f4ed8fdb5a4a14abd5437244",
                "sha256:aaf71f95b21f9dc708123335df22e5a2fef6307e3e6f9ed773b2e0938cc4d491",
                "sha256:afedc35fe4b9e30ab240b208bb9dc8938cb4afe9187589e8d8d085e1aacb8309",
                "sha256:b5e28e56143750808c1c79c70a16519e9bc0a68b623197b96292b21b62d6055c",
                "sha256:b82c9514c6d74b89a370c4060bdb80d2299bc6857e462e4a215b4ef7aa7b090e",
                "sha256:b8f78398e67a7227aefa95f876481485403eb974b29e9dc38b307bb6eb2315ea",
                "sha256:bbda75f245caecff8faa7e32ee94dfaa8312a3367397975527f29654cd17a6ed",
                "sha256:bca34e913d27401bda2a6f390d0614049f5a95b3b11cd8eff80fe4ec340a1208",
                "sha256:bd04d8cab16cab5b0a9ffc7d10f0779cf1120ab16c3925404428f74a0a43205a",
                "sha256:c149a652aeac4902ecff2dd93c3b2681c608bd5208c793c4a99404b3e1afc87c",
                "sha256:c2087dbb76a87ec2c619253e021e4fb20d1a72580feeaa6892b0b3d955175a71",
                "sha256:c34f751bf67cab69638564eee34023909380ba3e0d8ee7f6fe473079bf93f09b",
                "sha256:c6d20c8896c00775e6f62d8373aba32956aa0b850d02b5ec493f486c88e12859",
                "sha256:c7af6f7b80f687b33a4cdb0a785a5d4de1fb027a44c9a049d8eb67d5bfe8a687",
                "sha256:c7b07959866a6afb019abb9564d8a55046feb7a84506c74a6f197cbcdf8a208e",
                "sha256:ca0dda0c5715efe2ab35bb83f813f681ebcd2840d8b1b92bfc6fe3ab382fae4a",
                "sha256:cdb7eb3cf3deb3dd9e7b8749323b5d970052711f9e1e9f36364163627f96da58",
                "sha256:ce757c7c90d35719b38fa3d4ca55654a76a40716ee299b0865f2de21c146801c",
                "sha256:d1fa67ef839bad3815124f5f57e48cd50ff392f4911a9f3cf449d66fa3df62a5",
                "sha256:d2dbd8f4990d4788cb122f63bf000357533f34860d269c1a8e90ae362090ff3a",
                "sha256:d4ec0046facab83012d821b33cead742a35b54575c4edfb7ed7445f63441835f",
                "sha256:dbceedcf4a9329cc665452db1aaf0845b85c666e4885b92ee0cddb1dbf7e052a",
                "sha256:dc733d35f861f8d78abfaf54035461e10423422999b360966bf1c443cbc42705",
                "sha256:dd635c2c4043222d80d80ca1ac4530a633102a9f2ad12252183bcf338c1b9474",
                "sha256:de1f7cd5b6b351e1afd7568bdab94934d656abe273d66cda0ceea43bbc02a0c2",
                "sha256:df7c841813f6265e636fe548a49664c77af31ddfa0085515326342a751a6ba51",
                "sha256:e0f9d268b19e8f61bf42a1da48276bcd05f7ab5560311f541d22557f8227b866",
                "sha256:e2d66eb41ffca6cc3c91d8387509d27ba73ad28371ef90255c50cb51f8953301",
                "sha256:e429fc517a1c5e2a70d576077231538a98d59a45dfc552d1ac45a132844e6dfb",
                "sha256:e4d2b88efe65544a7d5121b0c3b003ebba92bfede2ea3577ce548b69c5235185",
                "sha256:e76c902d229a3aa9d5ceb813e1cbcc69bf5bda44c80d574ff1ac1fa3136dea71",
                "sha256:ef07a0a1d254eeb16455d839cef6e8c2ed127f47f014bbda64a58b5482b6c836",
                "sha256:f09529d2332264a902688031a83c19de8fda5eb5881e44233286b9c9ec91856d",
                "sha256:f0a6d4a93d2a05daec7cb885157c97bbb0be4da739d6f9dfb02e101eb40921cd",
                "sha256:f0cf2a0dbb5987da4bd92a7ca727eadb225581dd9681365beba9accbe5308f7d",
                "sha256:f2671cb47e50a97f419a02cd1e0c339b31de017b033186358db92f4d8e2e17d8",
                "sha256:f35b34a5184d5e0cc360b61664c1c06e866aab077b5a7c538a3e20c8fcdbf90b",
                "sha256:f3d73022990ab0c8b172cce57c69fd9a89c24fd473a5e79cbce92df87e3d9c48",
                "sha256:f5b8353ea1a4d7dfb59a7f45c04df66ecfd363bb5b35f33b11ea579111d4655f",
                "sha256:f809a17cc78bd331e137caa25262b507225854073fd319e987bd216bed911b7c",
                "sha256:f9bc4161bd3b970cd6a6fcda70583ad4afd10f2750609fb1f3ca9505050d4ef3",
                "sha256:fdf4890cda3b59170009d012fca3294c00140e7f2abe1910e6a730809d0f3f9b"
            ],
            "markers": "python_version >= '3.8'",
            "version": "==0.19.1"
>>>>>>> d0a36e0e
        },
        "s3transfer": {
            "hashes": [
                "sha256:0711534e9356d3cc692fdde846b4a1e4b0cb6519971860796e6bc4c7aea00ef6",
                "sha256:eca1c20de70a39daee580aef4986996620f365c4e0fda6a86100231d62f1bf69"
            ],
            "markers": "python_version >= '3.8'",
            "version": "==0.10.2"
        },
        "secretstorage": {
            "hashes": [
                "sha256:2403533ef369eca6d2ba81718576c5e0f564d5cca1b58f73a8b23e7d4eeebd77",
                "sha256:f356e6628222568e3af06f2eba8df495efa13b3b63081dafd4f7d9a7b7bc9f99"
            ],
            "markers": "sys_platform == 'linux'",
            "version": "==3.3.3"
        },
        "seqlog": {
            "hashes": [
                "sha256:441e091d6d56f1f6a8df883bd30b7ecb510b061df4901dc11f0f051bd3ecea8a"
            ],
            "index": "pypi",
            "version": "==0.3.20"
        },
        "setuptools": {
            "hashes": [
                "sha256:5a03e1860cf56bb6ef48ce186b0e557fdba433237481a9a625176c2831be15d1",
                "sha256:8d243eff56d095e5817f796ede6ae32941278f542e0f941867cc05ae52b162ec"
            ],
            "index": "pypi",
            "markers": "python_version >= '3.8'",
            "version": "==72.1.0"
        },
        "six": {
            "hashes": [
                "sha256:1e61c37477a1626458e36f7b1d82aa5c9b094fa4802892072e49de9c60c4c926",
                "sha256:8abb2f1d86890a2dfb989f9a77cfcfd3e47c2a354b01111771326f8aa26e0254"
            ],
            "markers": "python_version >= '2.7' and python_version not in '3.0, 3.1, 3.2'",
            "version": "==1.16.0"
        },
        "snowballstemmer": {
            "hashes": [
                "sha256:09b16deb8547d3412ad7b590689584cd0fe25ec8db3be37788be3810cbf19cb1",
                "sha256:c8e1716e83cc398ae16824e5572ae04e0d9fc2c6b985fb0f900f5f0c96ecba1a"
            ],
            "version": "==2.2.0"
        },
        "sparkdataframecomparer": {
            "hashes": [
                "sha256:5ef31d57dcab0b01a715f70ce2b257ac1951b2043a5065bc01324c4ca4aaf7ee",
                "sha256:7013ccf28c18e919041cf0d853a97d7e2e924fe70589d7c2ee62bc81c4e464ab"
            ],
            "markers": "python_version >= '3'",
            "version": "==2.0.2"
        },
        "sparkfhirschemas": {
            "hashes": [
                "sha256:ec8657702851387e34a7a4a607832488b7e397a7a69b55e45b793f82b4c524c8",
                "sha256:f6f1a2e2e1e4282f0a718a20bd5fea83211b1166ddf9f802d352ea6032082c95"
            ],
            "index": "pypi",
            "markers": "python_version >= '3'",
            "version": "==1.0.17"
        },
        "sphinx": {
            "hashes": [
                "sha256:242f92a7ea7e6c5b406fdc2615413890ba9f699114a9c09192d7dfead2ee9cfe",
                "sha256:c2419e2135d11f1951cd994d6eb18a1835bd8fdd8429f9ca375dc1f3281bd239"
            ],
            "index": "pypi",
            "markers": "python_version >= '3.9'",
            "version": "==7.4.7"
        },
        "sphinx-autoapi": {
            "hashes": [
                "sha256:1f9d56b3a98d5653d1fad5644abeed2c042cec304a126ef72c236dae4af16b90",
                "sha256:72fe556abc579528a46494f4fcbeaeaaf3e0b031f6514f7b496f6c36754c5430"
            ],
            "index": "pypi",
            "markers": "python_version >= '3.8'",
            "version": "==3.2.1"
        },
        "sphinx-rtd-theme": {
            "hashes": [
                "sha256:bd5d7b80622406762073a04ef8fadc5f9151261563d47027de09910ce03afe6b",
                "sha256:ec93d0856dc280cf3aee9a4c9807c60e027c7f7b461b77aeffed682e68f0e586"
            ],
            "index": "pypi",
            "markers": "python_version >= '3.6'",
            "version": "==2.0.0"
        },
        "sphinxcontrib-applehelp": {
            "hashes": [
                "sha256:2f29ef331735ce958efa4734873f084941970894c6090408b079c61b2e1c06d1",
                "sha256:4cd3f0ec4ac5dd9c17ec65e9ab272c9b867ea77425228e68ecf08d6b28ddbdb5"
            ],
            "markers": "python_version >= '3.9'",
            "version": "==2.0.0"
        },
        "sphinxcontrib-devhelp": {
            "hashes": [
                "sha256:411f5d96d445d1d73bb5d52133377b4248ec79db5c793ce7dbe59e074b4dd1ad",
                "sha256:aefb8b83854e4b0998877524d1029fd3e6879210422ee3780459e28a1f03a8a2"
            ],
            "markers": "python_version >= '3.9'",
            "version": "==2.0.0"
        },
        "sphinxcontrib-htmlhelp": {
            "hashes": [
                "sha256:166759820b47002d22914d64a075ce08f4c46818e17cfc9470a9786b759b19f8",
                "sha256:c9e2916ace8aad64cc13a0d233ee22317f2b9025b9cf3295249fa985cc7082e9"
            ],
            "markers": "python_version >= '3.9'",
            "version": "==2.1.0"
        },
        "sphinxcontrib-jquery": {
            "hashes": [
                "sha256:1620739f04e36a2c779f1a131a2dfd49b2fd07351bf1968ced074365933abc7a",
                "sha256:f936030d7d0147dd026a4f2b5a57343d233f1fc7b363f68b3d4f1cb0993878ae"
            ],
            "markers": "python_version >= '2.7'",
            "version": "==4.1"
        },
        "sphinxcontrib-jsmath": {
            "hashes": [
                "sha256:2ec2eaebfb78f3f2078e73666b1415417a116cc848b72e5172e596c871103178",
                "sha256:a9925e4a4587247ed2191a22df5f6970656cb8ca2bd6284309578f2153e0c4b8"
            ],
            "markers": "python_version >= '3.5'",
            "version": "==1.0.1"
        },
        "sphinxcontrib-qthelp": {
            "hashes": [
                "sha256:4fe7d0ac8fc171045be623aba3e2a8f613f8682731f9153bb2e40ece16b9bbab",
                "sha256:b18a828cdba941ccd6ee8445dbe72ffa3ef8cbe7505d8cd1fa0d42d3f2d5f3eb"
            ],
            "markers": "python_version >= '3.9'",
            "version": "==2.0.0"
        },
        "sphinxcontrib-serializinghtml": {
            "hashes": [
                "sha256:6e2cb0eef194e10c27ec0023bfeb25badbbb5868244cf5bc5bdc04e4464bf331",
                "sha256:e9d912827f872c029017a53f0ef2180b327c3f7fd23c87229f7a8e8b70031d4d"
            ],
            "markers": "python_version >= '3.9'",
            "version": "==2.0.0"
        },
        "sympy": {
            "hashes": [
                "sha256:9cebf7e04ff162015ce31c9c6c9144daa34a93bd082f54fd8f12deca4f47515f",
                "sha256:db36cdc64bf61b9b24578b6f7bab1ecdd2452cf008f34faa33776680c26d66f8"
            ],
            "markers": "python_version >= '3.8'",
            "version": "==1.13.1"
        },
        "tomli": {
            "hashes": [
                "sha256:939de3e7a6161af0c887ef91b7d41a53e7c5a1ca976325f429cb46ea9bc30ecc",
                "sha256:de526c12914f0c550d15924c62d72abc48d6fe7364aa87328337a31007fe8a4f"
            ],
            "markers": "python_version < '3.11'",
            "version": "==2.0.1"
        },
<<<<<<< HEAD
        "tomlkit": {
            "hashes": [
                "sha256:07de26b0d8cfc18f871aec595fda24d95b08fef89d147caa861939f37230bf4b",
                "sha256:71b952e5721688937fb02cf9d354dbcf0785066149d2855e44531ebdd2b65d73"
            ],
            "markers": "python_version >= '3.6'",
            "version": "==0.11.6"
        },
=======
>>>>>>> d0a36e0e
        "twine": {
            "hashes": [
                "sha256:215dbe7b4b94c2c50a7315c0275d2258399280fbb7d04182c7e55e24b5f93997",
                "sha256:9aa0825139c02b3434d913545c7b847a21c835e11597f5255842d457da2322db"
            ],
            "index": "pypi",
            "markers": "python_version >= '3.8'",
            "version": "==5.1.1"
        },
        "types-awscrt": {
            "hashes": [
                "sha256:0839fe12f0f914d8f7d63ed777c728cb4eccc2d5d79a26e377d12b0604e7bf0e",
                "sha256:84a9f4f422ec525c314fdf54c23a1e73edfbcec968560943ca2d41cfae623b38"
            ],
<<<<<<< HEAD
            "markers": "python_version >= '3.7' and python_version < '4'",
            "version": "==0.14.7"
=======
            "markers": "python_version >= '3.7' and python_version < '4.0'",
            "version": "==0.21.2"
>>>>>>> d0a36e0e
        },
        "types-boto3": {
            "hashes": [
                "sha256:15f3ffad0314e40a0708fec25f94891414f93260202422bf8b19b6913853c983",
                "sha256:a6a88e94d59d887839863a64095493956efc148e747206880a7eb47d90ae8398"
            ],
            "index": "pypi",
            "version": "==1.0.2"
        },
        "types-pymysql": {
            "hashes": [
                "sha256:8be5be228bf6376f9055ec03bec0dfa6f1a84163f9a89305db446f0b31f87be3",
                "sha256:93058fef2077c407e29bdcd1a7dfbbf06a59324a5440df30dd002f572199ac17"
            ],
            "index": "pypi",
            "markers": "python_version >= '3.8'",
            "version": "==1.1.0.20240524"
        },
        "types-python-dateutil": {
            "hashes": [
                "sha256:5d2f2e240b86905e40944dd787db6da9263f0deabef1076ddaed797351ec0202",
                "sha256:6b8cb66d960771ce5ff974e9dd45e38facb81718cc1e208b10b1baccbfdbee3b"
            ],
<<<<<<< HEAD
            "markers": "python_version >= '3.7' and python_version < '4'",
            "version": "==0.6.0.post4"
        },
        "types-toml": {
            "hashes": [
                "sha256:8300fd093e5829eb9c1fba69cee38130347d4b74ddf32d0a7df650ae55c2b599",
                "sha256:b7e7ea572308b1030dc86c3ba825c5210814c2825612ec679eb7814f8dd9295a"
            ],
            "version": "==0.10.8"
=======
            "index": "pypi",
            "markers": "python_version >= '3.8'",
            "version": "==2.9.0.20240316"
>>>>>>> d0a36e0e
        },
        "types-pytz": {
            "hashes": [
                "sha256:6810c8a1f68f21fdf0f4f374a432487c77645a0ac0b31de4bf4690cf21ad3981",
                "sha256:8335d443310e2db7b74e007414e74c4f53b67452c0cb0d228ca359ccfba59659"
            ],
            "index": "pypi",
            "markers": "python_version >= '3.8'",
            "version": "==2024.1.0.20240417"
        },
        "types-requests": {
            "hashes": [
                "sha256:90c079ff05e549f6bf50e02e910210b98b8ff1ebdd18e19c873cd237737c1358",
                "sha256:f754283e152c752e46e70942fa2a146b5bc70393522257bb85bd1ef7e019dcc3"
            ],
            "index": "pypi",
            "markers": "python_version >= '3.8'",
            "version": "==2.32.0.20240712"
        },
        "types-s3transfer": {
            "hashes": [
                "sha256:02154cce46528287ad76ad1a0153840e0492239a0887e8833466eccf84b98da0",
                "sha256:49a7c81fa609ac1532f8de3756e64b58afcecad8767933310228002ec7adff74"
            ],
            "markers": "python_version >= '3.8' and python_version < '4.0'",
            "version": "==0.10.1"
        },
        "types-urllib3": {
            "hashes": [
                "sha256:229b7f577c951b8c1b92c1bc2b2fdb0b49847bd2af6d1cc2a2e3dd340f3bda8f",
                "sha256:9683bbb7fb72e32bfe9d2be6e04875fbe1b3eeec3cbb4ea231435aa7fd6b4f0e"
            ],
            "index": "pypi",
            "version": "==1.26.25.14"
        },
        "typing-extensions": {
            "hashes": [
<<<<<<< HEAD
                "sha256:186ca84254abcbde98180fd17092f9628c5fe742273c02724972a1d8a2035108",
                "sha256:530b850b523c6449406dfba859d6345e48ef19b8439606c5d74d7d3c9e14d76e"
            ],
            "markers": "python_version >= '3.6'",
            "version": "==20.16.6"
=======
                "sha256:04e5ca0351e0f3f85c6853954072df659d0d13fac324d0072316b67d7794700d",
                "sha256:1a7ead55c7e559dd4dee8856e3a88b41225abfe1ce8df57b7c13915fe121ffb8"
            ],
            "markers": "python_version >= '3.8'",
            "version": "==4.12.2"
>>>>>>> d0a36e0e
        },
        "urllib3": {
            "hashes": [
                "sha256:a448b2f64d686155468037e1ace9f2d2199776e17f0a46610480d311f73e3472",
                "sha256:dd505485549a7a552833da5e6063639d0d177c04f23bc3864e41e5dc5f612168"
            ],
            "markers": "python_version >= '3.8'",
            "version": "==2.2.2"
        },
        "virtualenv": {
            "hashes": [
                "sha256:4c43a2a236279d9ea36a0d76f98d84bd6ca94ac4e0f4a3b9d46d05e10fea542a",
                "sha256:8cc4a31139e796e9a7de2cd5cf2489de1217193116a8fd42328f1bd65f434589"
            ],
            "markers": "python_version >= '3.7'",
            "version": "==20.26.3"
        },
        "werkzeug": {
            "hashes": [
                "sha256:097e5bfda9f0aba8da6b8545146def481d06aa7d3266e7448e2cccf67dd8bd18",
                "sha256:fc9645dc43e03e4d630d23143a04a7f947a9a3b5727cd535fdfe155a17cc48c8"
            ],
            "markers": "python_version >= '3.8'",
            "version": "==3.0.3"
        },
        "wheel": {
            "hashes": [
                "sha256:465ef92c69fa5c5da2d1cf8ac40559a8c940886afcef87dcf14b9470862f1d85",
                "sha256:55c570405f142630c6b9f72fe09d9b67cf1477fcf543ae5b8dcb1f5b7377da81"
            ],
            "index": "pypi",
            "markers": "python_version >= '3.8'",
            "version": "==0.43.0"
        },
        "wrapt": {
            "hashes": [
                "sha256:0d2691979e93d06a95a26257adb7bfd0c93818e89b1406f5a28f36e0d8c1e1fc",
                "sha256:14d7dc606219cdd7405133c713f2c218d4252f2a469003f8c46bb92d5d095d81",
                "sha256:1a5db485fe2de4403f13fafdc231b0dbae5eca4359232d2efc79025527375b09",
                "sha256:1acd723ee2a8826f3d53910255643e33673e1d11db84ce5880675954183ec47e",
                "sha256:1ca9b6085e4f866bd584fb135a041bfc32cab916e69f714a7d1d397f8c4891ca",
                "sha256:1dd50a2696ff89f57bd8847647a1c363b687d3d796dc30d4dd4a9d1689a706f0",
                "sha256:2076fad65c6736184e77d7d4729b63a6d1ae0b70da4868adeec40989858eb3fb",
                "sha256:2a88e6010048489cda82b1326889ec075a8c856c2e6a256072b28eaee3ccf487",
                "sha256:3ebf019be5c09d400cf7b024aa52b1f3aeebeff51550d007e92c3c1c4afc2a40",
                "sha256:418abb18146475c310d7a6dc71143d6f7adec5b004ac9ce08dc7a34e2babdc5c",
                "sha256:43aa59eadec7890d9958748db829df269f0368521ba6dc68cc172d5d03ed8060",
                "sha256:44a2754372e32ab315734c6c73b24351d06e77ffff6ae27d2ecf14cf3d229202",
                "sha256:490b0ee15c1a55be9c1bd8609b8cecd60e325f0575fc98f50058eae366e01f41",
                "sha256:49aac49dc4782cb04f58986e81ea0b4768e4ff197b57324dcbd7699c5dfb40b9",
                "sha256:5eb404d89131ec9b4f748fa5cfb5346802e5ee8836f57d516576e61f304f3b7b",
                "sha256:5f15814a33e42b04e3de432e573aa557f9f0f56458745c2074952f564c50e664",
                "sha256:5f370f952971e7d17c7d1ead40e49f32345a7f7a5373571ef44d800d06b1899d",
                "sha256:66027d667efe95cc4fa945af59f92c5a02c6f5bb6012bff9e60542c74c75c362",
                "sha256:66dfbaa7cfa3eb707bbfcd46dab2bc6207b005cbc9caa2199bcbc81d95071a00",
                "sha256:685f568fa5e627e93f3b52fda002c7ed2fa1800b50ce51f6ed1d572d8ab3e7fc",
                "sha256:6906c4100a8fcbf2fa735f6059214bb13b97f75b1a61777fcf6432121ef12ef1",
                "sha256:6a42cd0cfa8ffc1915aef79cb4284f6383d8a3e9dcca70c445dcfdd639d51267",
                "sha256:6dcfcffe73710be01d90cae08c3e548d90932d37b39ef83969ae135d36ef3956",
                "sha256:6f6eac2360f2d543cc875a0e5efd413b6cbd483cb3ad7ebf888884a6e0d2e966",
                "sha256:72554a23c78a8e7aa02abbd699d129eead8b147a23c56e08d08dfc29cfdddca1",
                "sha256:73870c364c11f03ed072dda68ff7aea6d2a3a5c3fe250d917a429c7432e15228",
                "sha256:73aa7d98215d39b8455f103de64391cb79dfcad601701a3aa0dddacf74911d72",
                "sha256:75ea7d0ee2a15733684badb16de6794894ed9c55aa5e9903260922f0482e687d",
                "sha256:7bd2d7ff69a2cac767fbf7a2b206add2e9a210e57947dd7ce03e25d03d2de292",
                "sha256:807cc8543a477ab7422f1120a217054f958a66ef7314f76dd9e77d3f02cdccd0",
                "sha256:8e9723528b9f787dc59168369e42ae1c3b0d3fadb2f1a71de14531d321ee05b0",
                "sha256:9090c9e676d5236a6948330e83cb89969f433b1943a558968f659ead07cb3b36",
                "sha256:9153ed35fc5e4fa3b2fe97bddaa7cbec0ed22412b85bcdaf54aeba92ea37428c",
                "sha256:9159485323798c8dc530a224bd3ffcf76659319ccc7bbd52e01e73bd0241a0c5",
                "sha256:941988b89b4fd6b41c3f0bfb20e92bd23746579736b7343283297c4c8cbae68f",
                "sha256:94265b00870aa407bd0cbcfd536f17ecde43b94fb8d228560a1e9d3041462d73",
                "sha256:98b5e1f498a8ca1858a1cdbffb023bfd954da4e3fa2c0cb5853d40014557248b",
                "sha256:9b201ae332c3637a42f02d1045e1d0cccfdc41f1f2f801dafbaa7e9b4797bfc2",
                "sha256:a0ea261ce52b5952bf669684a251a66df239ec6d441ccb59ec7afa882265d593",
                "sha256:a33a747400b94b6d6b8a165e4480264a64a78c8a4c734b62136062e9a248dd39",
                "sha256:a452f9ca3e3267cd4d0fcf2edd0d035b1934ac2bd7e0e57ac91ad6b95c0c6389",
                "sha256:a86373cf37cd7764f2201b76496aba58a52e76dedfaa698ef9e9688bfd9e41cf",
                "sha256:ac83a914ebaf589b69f7d0a1277602ff494e21f4c2f743313414378f8f50a4cf",
                "sha256:aefbc4cb0a54f91af643660a0a150ce2c090d3652cf4052a5397fb2de549cd89",
                "sha256:b3646eefa23daeba62643a58aac816945cadc0afaf21800a1421eeba5f6cfb9c",
                "sha256:b47cfad9e9bbbed2339081f4e346c93ecd7ab504299403320bf85f7f85c7d46c",
                "sha256:b935ae30c6e7400022b50f8d359c03ed233d45b725cfdd299462f41ee5ffba6f",
                "sha256:bb2dee3874a500de01c93d5c71415fcaef1d858370d405824783e7a8ef5db440",
                "sha256:bc57efac2da352a51cc4658878a68d2b1b67dbe9d33c36cb826ca449d80a8465",
                "sha256:bf5703fdeb350e36885f2875d853ce13172ae281c56e509f4e6eca049bdfb136",
                "sha256:c31f72b1b6624c9d863fc095da460802f43a7c6868c5dda140f51da24fd47d7b",
                "sha256:c5cd603b575ebceca7da5a3a251e69561bec509e0b46e4993e1cac402b7247b8",
                "sha256:d2efee35b4b0a347e0d99d28e884dfd82797852d62fcd7ebdeee26f3ceb72cf3",
                "sha256:d462f28826f4657968ae51d2181a074dfe03c200d6131690b7d65d55b0f360f8",
                "sha256:d5e49454f19ef621089e204f862388d29e6e8d8b162efce05208913dde5b9ad6",
                "sha256:da4813f751142436b075ed7aa012a8778aa43a99f7b36afe9b742d3ed8bdc95e",
                "sha256:db2e408d983b0e61e238cf579c09ef7020560441906ca990fe8412153e3b291f",
                "sha256:db98ad84a55eb09b3c32a96c576476777e87c520a34e2519d3e59c44710c002c",
                "sha256:dbed418ba5c3dce92619656802cc5355cb679e58d0d89b50f116e4a9d5a9603e",
                "sha256:dcdba5c86e368442528f7060039eda390cc4091bfd1dca41e8046af7c910dda8",
                "sha256:decbfa2f618fa8ed81c95ee18a387ff973143c656ef800c9f24fb7e9c16054e2",
                "sha256:e4fdb9275308292e880dcbeb12546df7f3e0f96c6b41197e0cf37d2826359020",
                "sha256:eb1b046be06b0fce7249f1d025cd359b4b80fc1c3e24ad9eca33e0dcdb2e4a35",
                "sha256:eb6e651000a19c96f452c85132811d25e9264d836951022d6e81df2fff38337d",
                "sha256:ed867c42c268f876097248e05b6117a65bcd1e63b779e916fe2e33cd6fd0d3c3",
                "sha256:edfad1d29c73f9b863ebe7082ae9321374ccb10879eeabc84ba3b69f2579d537",
                "sha256:f2058f813d4f2b5e3a9eb2eb3faf8f1d99b81c3e51aeda4b168406443e8ba809",
                "sha256:f6b2d0c6703c988d334f297aa5df18c45e97b0af3679bb75059e0e0bd8b1069d",
                "sha256:f8212564d49c50eb4565e502814f694e240c55551a5f1bc841d4fcaabb0a9b8a",
                "sha256:ffa565331890b90056c01db69c0fe634a776f8019c143a5ae265f9c6bc4bd6d4"
            ],
            "markers": "python_version >= '3.6'",
            "version": "==1.16.0"
        },
        "xmltodict": {
            "hashes": [
                "sha256:341595a488e3e01a85a9d8911d8912fd922ede5fecc4dce437eb4b6c8d037e56",
                "sha256:aa89e8fd76320154a40d19a0df04a4695fb9dc5ba977cbb68ab3e4eb225e7852"
            ],
            "markers": "python_version >= '3.4'",
            "version": "==0.13.0"
        },
        "zipp": {
            "hashes": [
                "sha256:bf1dcf6450f873a13e952a29504887c89e6de7506209e5b1bcc3460135d4de19",
                "sha256:f091755f667055f2d02b32c53771a7a6c8b47e1fdbc4b72a8b9072b3eef8015c"
            ],
            "markers": "python_version >= '3.8'",
            "version": "==3.19.2"
        }
    },
    "pipenvsetup": {
        "attrs": {
            "hashes": [
                "sha256:935dc3b529c262f6cf76e50877d35a4bd3c1de194fd41f47a2b7ae8f19971f30",
                "sha256:99b87a485a5820b23b879f04c2305b44b951b502fd64be915879d77a7e8fc6f1"
            ],
            "markers": "python_version >= '3.7'",
            "version": "==23.2.0"
        },
        "cached-property": {
            "hashes": [
                "sha256:9fa5755838eecbb2d234c3aa390bd80fbd3ac6b6869109bfc1b499f7bd89a130",
                "sha256:df4f613cf7ad9a588cc381aaf4a512d26265ecebd5eb9e1ba12f1319eb85a6a0"
            ],
            "version": "==1.5.2"
        },
        "cerberus": {
            "hashes": [
                "sha256:7649a5815024d18eb7c6aa5e7a95355c649a53aacfc9b050e9d0bf6bfa2af372",
                "sha256:81011e10266ef71b6ec6d50e60171258a5b134d69f8fb387d16e4936d0d47642"
            ],
            "version": "==1.3.5"
        },
        "certifi": {
            "hashes": [
                "sha256:5a1e7645bc0ec61a09e26c36f6106dd4cf40c6db3a1fb6352b0244e7fb057c7b",
                "sha256:c198e21b1289c2ab85ee4e67bb4b4ef3ead0892059901a8d5b622f24a1101e90"
            ],
            "markers": "python_version >= '3.6'",
            "version": "==2024.7.4"
        },
        "chardet": {
            "hashes": [
                "sha256:1b3b6ff479a8c414bc3fa2c0852995695c4a026dcd6d0633b2dd092ca39c1cf7",
                "sha256:e1cf59446890a00105fe7b7912492ea04b6e6f06d4b742b2c788469e34c82970"
            ],
            "index": "pypi",
            "markers": "python_version >= '3.7'",
            "version": "==5.2.0"
        },
        "charset-normalizer": {
            "hashes": [
                "sha256:06435b539f889b1f6f4ac1758871aae42dc3a8c0e24ac9e60c2384973ad73027",
                "sha256:06a81e93cd441c56a9b65d8e1d043daeb97a3d0856d177d5c90ba85acb3db087",
                "sha256:0a55554a2fa0d408816b3b5cedf0045f4b8e1a6065aec45849de2d6f3f8e9786",
                "sha256:0b2b64d2bb6d3fb9112bafa732def486049e63de9618b5843bcdd081d8144cd8",
                "sha256:10955842570876604d404661fbccbc9c7e684caf432c09c715ec38fbae45ae09",
                "sha256:122c7fa62b130ed55f8f285bfd56d5f4b4a5b503609d181f9ad85e55c89f4185",
                "sha256:1ceae2f17a9c33cb48e3263960dc5fc8005351ee19db217e9b1bb15d28c02574",
                "sha256:1d3193f4a680c64b4b6a9115943538edb896edc190f0b222e73761716519268e",
                "sha256:1f79682fbe303db92bc2b1136016a38a42e835d932bab5b3b1bfcfbf0640e519",
                "sha256:2127566c664442652f024c837091890cb1942c30937add288223dc895793f898",
                "sha256:22afcb9f253dac0696b5a4be4a1c0f8762f8239e21b99680099abd9b2b1b2269",
                "sha256:25baf083bf6f6b341f4121c2f3c548875ee6f5339300e08be3f2b2ba1721cdd3",
                "sha256:2e81c7b9c8979ce92ed306c249d46894776a909505d8f5a4ba55b14206e3222f",
                "sha256:3287761bc4ee9e33561a7e058c72ac0938c4f57fe49a09eae428fd88aafe7bb6",
                "sha256:34d1c8da1e78d2e001f363791c98a272bb734000fcef47a491c1e3b0505657a8",
                "sha256:37e55c8e51c236f95b033f6fb391d7d7970ba5fe7ff453dad675e88cf303377a",
                "sha256:3d47fa203a7bd9c5b6cee4736ee84ca03b8ef23193c0d1ca99b5089f72645c73",
                "sha256:3e4d1f6587322d2788836a99c69062fbb091331ec940e02d12d179c1d53e25fc",
                "sha256:42cb296636fcc8b0644486d15c12376cb9fa75443e00fb25de0b8602e64c1714",
                "sha256:45485e01ff4d3630ec0d9617310448a8702f70e9c01906b0d0118bdf9d124cf2",
                "sha256:4a78b2b446bd7c934f5dcedc588903fb2f5eec172f3d29e52a9096a43722adfc",
                "sha256:4ab2fe47fae9e0f9dee8c04187ce5d09f48eabe611be8259444906793ab7cbce",
                "sha256:4d0d1650369165a14e14e1e47b372cfcb31d6ab44e6e33cb2d4e57265290044d",
                "sha256:549a3a73da901d5bc3ce8d24e0600d1fa85524c10287f6004fbab87672bf3e1e",
                "sha256:55086ee1064215781fff39a1af09518bc9255b50d6333f2e4c74ca09fac6a8f6",
                "sha256:572c3763a264ba47b3cf708a44ce965d98555f618ca42c926a9c1616d8f34269",
                "sha256:573f6eac48f4769d667c4442081b1794f52919e7edada77495aaed9236d13a96",
                "sha256:5b4c145409bef602a690e7cfad0a15a55c13320ff7a3ad7ca59c13bb8ba4d45d",
                "sha256:6463effa3186ea09411d50efc7d85360b38d5f09b870c48e4600f63af490e56a",
                "sha256:65f6f63034100ead094b8744b3b97965785388f308a64cf8d7c34f2f2e5be0c4",
                "sha256:663946639d296df6a2bb2aa51b60a2454ca1cb29835324c640dafb5ff2131a77",
                "sha256:6897af51655e3691ff853668779c7bad41579facacf5fd7253b0133308cf000d",
                "sha256:68d1f8a9e9e37c1223b656399be5d6b448dea850bed7d0f87a8311f1ff3dabb0",
                "sha256:6ac7ffc7ad6d040517be39eb591cac5ff87416c2537df6ba3cba3bae290c0fed",
                "sha256:6b3251890fff30ee142c44144871185dbe13b11bab478a88887a639655be1068",
                "sha256:6c4caeef8fa63d06bd437cd4bdcf3ffefe6738fb1b25951440d80dc7df8c03ac",
                "sha256:6ef1d82a3af9d3eecdba2321dc1b3c238245d890843e040e41e470ffa64c3e25",
                "sha256:753f10e867343b4511128c6ed8c82f7bec3bd026875576dfd88483c5c73b2fd8",
                "sha256:7cd13a2e3ddeed6913a65e66e94b51d80a041145a026c27e6bb76c31a853c6ab",
                "sha256:7ed9e526742851e8d5cc9e6cf41427dfc6068d4f5a3bb03659444b4cabf6bc26",
                "sha256:7f04c839ed0b6b98b1a7501a002144b76c18fb1c1850c8b98d458ac269e26ed2",
                "sha256:802fe99cca7457642125a8a88a084cef28ff0cf9407060f7b93dca5aa25480db",
                "sha256:80402cd6ee291dcb72644d6eac93785fe2c8b9cb30893c1af5b8fdd753b9d40f",
                "sha256:8465322196c8b4d7ab6d1e049e4c5cb460d0394da4a27d23cc242fbf0034b6b5",
                "sha256:86216b5cee4b06df986d214f664305142d9c76df9b6512be2738aa72a2048f99",
                "sha256:87d1351268731db79e0f8e745d92493ee2841c974128ef629dc518b937d9194c",
                "sha256:8bdb58ff7ba23002a4c5808d608e4e6c687175724f54a5dade5fa8c67b604e4d",
                "sha256:8c622a5fe39a48f78944a87d4fb8a53ee07344641b0562c540d840748571b811",
                "sha256:8d756e44e94489e49571086ef83b2bb8ce311e730092d2c34ca8f7d925cb20aa",
                "sha256:8f4a014bc36d3c57402e2977dada34f9c12300af536839dc38c0beab8878f38a",
                "sha256:9063e24fdb1e498ab71cb7419e24622516c4a04476b17a2dab57e8baa30d6e03",
                "sha256:90d558489962fd4918143277a773316e56c72da56ec7aa3dc3dbbe20fdfed15b",
                "sha256:923c0c831b7cfcb071580d3f46c4baf50f174be571576556269530f4bbd79d04",
                "sha256:95f2a5796329323b8f0512e09dbb7a1860c46a39da62ecb2324f116fa8fdc85c",
                "sha256:96b02a3dc4381e5494fad39be677abcb5e6634bf7b4fa83a6dd3112607547001",
                "sha256:9f96df6923e21816da7e0ad3fd47dd8f94b2a5ce594e00677c0013018b813458",
                "sha256:a10af20b82360ab00827f916a6058451b723b4e65030c5a18577c8b2de5b3389",
                "sha256:a50aebfa173e157099939b17f18600f72f84eed3049e743b68ad15bd69b6bf99",
                "sha256:a981a536974bbc7a512cf44ed14938cf01030a99e9b3a06dd59578882f06f985",
                "sha256:a9a8e9031d613fd2009c182b69c7b2c1ef8239a0efb1df3f7c8da66d5dd3d537",
                "sha256:ae5f4161f18c61806f411a13b0310bea87f987c7d2ecdbdaad0e94eb2e404238",
                "sha256:aed38f6e4fb3f5d6bf81bfa990a07806be9d83cf7bacef998ab1a9bd660a581f",
                "sha256:b01b88d45a6fcb69667cd6d2f7a9aeb4bf53760d7fc536bf679ec94fe9f3ff3d",
                "sha256:b261ccdec7821281dade748d088bb6e9b69e6d15b30652b74cbbac25e280b796",
                "sha256:b2b0a0c0517616b6869869f8c581d4eb2dd83a4d79e0ebcb7d373ef9956aeb0a",
                "sha256:b4a23f61ce87adf89be746c8a8974fe1c823c891d8f86eb218bb957c924bb143",
                "sha256:bd8f7df7d12c2db9fab40bdd87a7c09b1530128315d047a086fa3ae3435cb3a8",
                "sha256:beb58fe5cdb101e3a055192ac291b7a21e3b7ef4f67fa1d74e331a7f2124341c",
                "sha256:c002b4ffc0be611f0d9da932eb0f704fe2602a9a949d1f738e4c34c75b0863d5",
                "sha256:c083af607d2515612056a31f0a8d9e0fcb5876b7bfc0abad3ecd275bc4ebc2d5",
                "sha256:c180f51afb394e165eafe4ac2936a14bee3eb10debc9d9e4db8958fe36afe711",
                "sha256:c235ebd9baae02f1b77bcea61bce332cb4331dc3617d254df3323aa01ab47bd4",
                "sha256:cd70574b12bb8a4d2aaa0094515df2463cb429d8536cfb6c7ce983246983e5a6",
                "sha256:d0eccceffcb53201b5bfebb52600a5fb483a20b61da9dbc885f8b103cbe7598c",
                "sha256:d965bba47ddeec8cd560687584e88cf699fd28f192ceb452d1d7ee807c5597b7",
                "sha256:db364eca23f876da6f9e16c9da0df51aa4f104a972735574842618b8c6d999d4",
                "sha256:ddbb2551d7e0102e7252db79ba445cdab71b26640817ab1e3e3648dad515003b",
                "sha256:deb6be0ac38ece9ba87dea880e438f25ca3eddfac8b002a2ec3d9183a454e8ae",
                "sha256:e06ed3eb3218bc64786f7db41917d4e686cc4856944f53d5bdf83a6884432e12",
                "sha256:e27ad930a842b4c5eb8ac0016b0a54f5aebbe679340c26101df33424142c143c",
                "sha256:e537484df0d8f426ce2afb2d0f8e1c3d0b114b83f8850e5f2fbea0e797bd82ae",
                "sha256:eb00ed941194665c332bf8e078baf037d6c35d7c4f3102ea2d4f16ca94a26dc8",
                "sha256:eb6904c354526e758fda7167b33005998fb68c46fbc10e013ca97f21ca5c8887",
                "sha256:eb8821e09e916165e160797a6c17edda0679379a4be5c716c260e836e122f54b",
                "sha256:efcb3f6676480691518c177e3b465bcddf57cea040302f9f4e6e191af91174d4",
                "sha256:f27273b60488abe721a075bcca6d7f3964f9f6f067c8c4c605743023d7d3944f",
                "sha256:f30c3cb33b24454a82faecaf01b19c18562b1e89558fb6c56de4d9118a032fd5",
                "sha256:fb69256e180cb6c8a894fee62b3afebae785babc1ee98b81cdf68bbca1987f33",
                "sha256:fd1abc0d89e30cc4e02e4064dc67fcc51bd941eb395c502aac3ec19fab46b519",
                "sha256:ff8fa367d09b717b2a17a052544193ad76cd49979c805768879cb63d9ca50561"
            ],
            "markers": "python_full_version >= '3.7.0'",
            "version": "==3.3.2"
        },
        "colorama": {
            "hashes": [
                "sha256:08695f5cb7ed6e0531a20572697297273c47b8cae5a63ffc6d6ed5c201be6e44",
                "sha256:4f1d9991f5acc0ca119f9d443620b77f9d6b33703e51011c16baf57afb285fc6"
            ],
            "markers": "python_version >= '2.7' and python_version not in '3.0, 3.1, 3.2, 3.3, 3.4, 3.5, 3.6'",
            "version": "==0.4.6"
        },
        "distlib": {
            "hashes": [
                "sha256:034db59a0b96f8ca18035f36290806a9a6e6bd9d1ff91e45a7f172eb17e51784",
                "sha256:1530ea13e350031b6312d8580ddb6b27a104275a31106523b8f123787f494f64"
            ],
            "version": "==0.3.8"
        },
        "idna": {
            "hashes": [
                "sha256:028ff3aadf0609c1fd278d8ea3089299412a7a8b9bd005dd08b9f8285bcb5cfc",
                "sha256:82fee1fc78add43492d3a1898bfa6d8a904cc97d8427f683ed8e798d07761aa0"
            ],
            "markers": "python_version >= '3.5'",
            "version": "==3.7"
        },
        "orderedmultidict": {
            "hashes": [
                "sha256:04070bbb5e87291cc9bfa51df413677faf2141c73c61d2a5f7b26bea3cd882ad",
                "sha256:43c839a17ee3cdd62234c47deca1a8508a3f2ca1d0678a3bf791c87cf84adbf3"
            ],
            "version": "==1.0.1"
        },
        "packaging": {
            "hashes": [
                "sha256:026ed72c8ed3fcce5bf8950572258698927fd1dbda10a5e981cdf0ac37f4f002",
                "sha256:5b8f2217dbdbd2f7f384c41c628544e6d52f2d0f53c6d0c3ea61aa5d1d7ff124"
            ],
            "markers": "python_version >= '3.8'",
            "version": "==24.1"
        },
        "pep517": {
            "hashes": [
                "sha256:1b2fa2ffd3938bb4beffe5d6146cbcb2bda996a5a4da9f31abffd8b24e07b317",
                "sha256:31b206f67165b3536dd577c5c3f1518e8fbaf38cbc57efff8369a392feff1721"
            ],
            "markers": "python_version >= '3.6'",
            "version": "==0.13.1"
        },
        "pip": {
            "hashes": [
                "sha256:2cd581cf58ab7fcfca4ce8efa6dcacd0de5bf8d0a3eb9ec927e07405f4d9e2a2",
                "sha256:5b5e490b5e9cb275c879595064adce9ebd31b854e3e803740b72f9ccf34a45b8"
            ],
            "markers": "python_version >= '3.8'",
            "version": "==24.2"
        },
        "pip-shims": {
            "hashes": [
                "sha256:089e3586a92b1b8dbbc16b2d2859331dc1c412d3e3dbcd91d80e6b30d73db96c",
                "sha256:2ae9f21c0155ca5c37d2734eb5f9a7d98c4c42a122d1ba3eddbacc9d9ea9fbae"
            ],
            "markers": "python_version >= '3.6'",
            "version": "==0.7.3"
        },
        "pipenv-setup": {
            "hashes": [
                "sha256:0def7ec3363f58b38a43dc59b2078fcee67b47301fd51a41b8e34e6f79812b1a",
                "sha256:6ceda7145a3088494d8ca68fded4b0473022dc62eb786a021c137632c44298b5"
            ],
            "index": "pypi",
            "markers": "python_version >= '2.6' and python_version not in '3.0, 3.1, 3.2' and python_version < '4'",
            "version": "==3.2.0"
        },
        "pipfile": {
            "hashes": [
                "sha256:f7d9f15de8b660986557eb3cc5391aa1a16207ac41bc378d03f414762d36c984"
            ],
            "version": "==0.0.2"
        },
        "platformdirs": {
            "hashes": [
                "sha256:2d7a1657e36a80ea911db832a8a6ece5ee53d8de21edd5cc5879af6530b1bfee",
                "sha256:38b7b51f512eed9e84a22788b4bce1de17c0adb134d6becb09836e37d8654cd3"
            ],
            "markers": "python_version >= '3.8'",
            "version": "==4.2.2"
        },
        "plette": {
            "extras": [
                "validation"
            ],
            "hashes": [
                "sha256:06b8c09eb90293ad0b8101cb5c95c4ea53e9b2b582901845d0904ff02d237454",
                "sha256:42d68ce8c6b966874b68758d87d7f20fcff2eff0d861903eea1062126be4d98f"
            ],
            "index": "pypi",
            "markers": "python_version >= '3.7'",
            "version": "==0.4.4"
        },
        "pyparsing": {
            "hashes": [
                "sha256:c203ec8783bf771a155b207279b9bccb8dea02d8f0c9e5f8ead507bc3246ecc1",
                "sha256:ef9d7589ef3c200abe66653d3f1ab1033c3c419ae9b9bdb1240a85b024efc88b"
            ],
            "markers": "python_version >= '2.6' and python_version not in '3.0, 3.1, 3.2'",
            "version": "==2.4.7"
        },
        "python-dateutil": {
            "hashes": [
                "sha256:37dd54208da7e1cd875388217d5e00ebd4179249f90fb72437e91a35459a0ad3",
                "sha256:a8b2bc7bffae282281c8140a97d3aa9c14da0b136dfe83f850eea9a5f7470427"
            ],
            "markers": "python_version >= '2.7' and python_version not in '3.0, 3.1, 3.2'",
            "version": "==2.9.0.post0"
        },
        "requests": {
            "hashes": [
                "sha256:55365417734eb18255590a9ff9eb97e9e1da868d4ccd6402399eaf68af20a760",
                "sha256:70761cfe03c773ceb22aa2f671b4757976145175cdfca038c02654d061d6dcc6"
            ],
            "index": "pypi",
            "markers": "python_version >= '3.8'",
            "version": "==2.32.3"
        },
        "requirementslib": {
            "hashes": [
                "sha256:28924cf11a2fa91adb03f8431d80c2a8c3dc386f1c48fb2be9a58e4c39072354",
                "sha256:d26ec6ad45e1ffce9532303543996c9c71a99dc65f783908f112e3f2aae7e49c"
            ],
            "markers": "python_version >= '3.7'",
            "version": "==1.6.9"
        },
        "setuptools": {
            "hashes": [
                "sha256:5a03e1860cf56bb6ef48ce186b0e557fdba433237481a9a625176c2831be15d1",
                "sha256:8d243eff56d095e5817f796ede6ae32941278f542e0f941867cc05ae52b162ec"
            ],
            "markers": "python_version >= '3.8'",
            "version": "==72.1.0"
        },
        "six": {
            "hashes": [
                "sha256:1e61c37477a1626458e36f7b1d82aa5c9b094fa4802892072e49de9c60c4c926",
                "sha256:8abb2f1d86890a2dfb989f9a77cfcfd3e47c2a354b01111771326f8aa26e0254"
            ],
            "markers": "python_version >= '2.7' and python_version not in '3.0, 3.1, 3.2'",
            "version": "==1.16.0"
        },
        "toml": {
            "hashes": [
                "sha256:806143ae5bfb6a3c6e736a764057db0e6a0e05e338b5630894a5f779cabb4f9b",
                "sha256:b3bda1d108d5dd99f4a20d24d9c348e91c4db7ab1b749200bded2f839ccbe68f"
            ],
            "markers": "python_version >= '2.6' and python_version not in '3.0, 3.1, 3.2'",
            "version": "==0.10.2"
        },
        "tomli": {
            "hashes": [
                "sha256:939de3e7a6161af0c887ef91b7d41a53e7c5a1ca976325f429cb46ea9bc30ecc",
                "sha256:de526c12914f0c550d15924c62d72abc48d6fe7364aa87328337a31007fe8a4f"
            ],
            "markers": "python_version < '3.11'",
            "version": "==2.0.1"
        },
        "tomlkit": {
            "hashes": [
                "sha256:08ad192699734149f5b97b45f1f18dad7eb1b6d16bc72ad0c2335772650d7b72",
                "sha256:7075d3042d03b80f603482d69bf0c8f345c2b30e41699fd8883227f89972b264"
            ],
            "markers": "python_version >= '3.8'",
            "version": "==0.13.0"
        },
        "urllib3": {
            "hashes": [
                "sha256:a448b2f64d686155468037e1ace9f2d2199776e17f0a46610480d311f73e3472",
                "sha256:dd505485549a7a552833da5e6063639d0d177c04f23bc3864e41e5dc5f612168"
            ],
            "markers": "python_version >= '3.8'",
            "version": "==2.2.2"
        },
        "vistir": {
            "hashes": [
                "sha256:1a89a612fb667c26ed6b4ed415b01e0261e13200a350c43d1990ace0ef44d35b",
                "sha256:a8beb7643d07779cdda3941a08dad77d48de94883dbd3cb2b9b5ecb7eb7c0994"
            ],
            "index": "pypi",
            "markers": "python_version not in '3.0, 3.1, 3.2, 3.3' and python_version >= '3.7'",
            "version": "==0.6.1"
        },
        "wheel": {
            "hashes": [
                "sha256:465ef92c69fa5c5da2d1cf8ac40559a8c940886afcef87dcf14b9470862f1d85",
                "sha256:55c570405f142630c6b9f72fe09d9b67cf1477fcf543ae5b8dcb1f5b7377da81"
            ],
            "markers": "python_version >= '3.8'",
            "version": "==0.43.0"
        }
    }
}<|MERGE_RESOLUTION|>--- conflicted
+++ resolved
@@ -1,11 +1,7 @@
 {
     "_meta": {
         "hash": {
-<<<<<<< HEAD
-            "sha256": "67dd2316d19732f6e35b72e4ea2370690c90318eb8f8fd8b6af2ac3a79d7ff63"
-=======
             "sha256": "e112e71408187893c970f4f356168129664b7012a8c9a370ab65180080bf0533"
->>>>>>> d0a36e0e
         },
         "pipfile-spec": 6,
         "requires": {
@@ -145,20 +141,6 @@
         },
         "boto3": {
             "hashes": [
-<<<<<<< HEAD
-                "sha256:2284a107d43f73b6007c7c8b946a8fd6f9baa6c97b5c956edc67d9be864def58"
-            ],
-            "index": "pypi",
-            "version": "==1.25.3"
-        },
-        "botocore": {
-            "hashes": [
-                "sha256:2c2604262e5ab35ea83e9d5cf8be267e7fcdab6c815a432cfe15f23d92ce723d",
-                "sha256:4ea45626d8c5875c12e5767aa637388ce81871162f494eaf7b3888e875de84b7"
-            ],
-            "markers": "python_version >= '3.7'",
-            "version": "==1.28.3"
-=======
                 "sha256:30498a76b6f651ee2af7ae8edc1704379279ab8b91f1a8dd1f4ddf51259b0bc2",
                 "sha256:35bc76faacf1667d3fbb66c1966acf2230ef26206557efc26d9d9d79337bef43"
             ],
@@ -221,7 +203,6 @@
             ],
             "index": "pypi",
             "version": "==1.4.0"
->>>>>>> d0a36e0e
         },
         "bounded-pool-executor": {
             "hashes": [
@@ -612,19 +593,11 @@
         },
         "helix.fhir.client.sdk": {
             "hashes": [
-<<<<<<< HEAD
-                "sha256:7ce216881e198fbdce283aa84bf72ec8549b5d964f4cf90023b725d9c9087a61",
-                "sha256:f3a13aeb3aa98d8d4f2ec7442b414e78574bd4a9d33226b6a5c0a6b1940f74a5"
-            ],
-            "index": "pypi",
-            "version": "==1.0.25"
-=======
                 "sha256:07358831de01e3c379139252e3c53dcfb7cbdf49c86d587295980b0d3c972350",
                 "sha256:4b2f47249899031c807b7f189988d87f7282367eab1c94e5bbbbba5c746a5279"
             ],
             "markers": "python_version >= '3.10'",
             "version": "==2.0.8"
->>>>>>> d0a36e0e
         },
         "idna": {
             "hashes": [
@@ -1018,25 +991,6 @@
         },
         "protobuf": {
             "hashes": [
-<<<<<<< HEAD
-                "sha256:2c9c2ed7466ad565f18668aa4731c535511c5d9a40c6da39524bccf43e441719",
-                "sha256:48e2cd6b88c6ed3d5877a3ea40df79d08374088e89bedc32557348848dff250b",
-                "sha256:5b0834e61fb38f34ba8840d7dcb2e5a2f03de0c714e0293b3963b79db26de8ce",
-                "sha256:61f21493d96d2a77f9ca84fefa105872550ab5ef71d21c458eb80edcf4885a99",
-                "sha256:6e0be9f09bf9b6cf497b27425487706fa48c6d1632ddd94dab1a5fe11a422392",
-                "sha256:6e312e280fbe3c74ea9e080d9e6080b636798b5e3939242298b591064470b06b",
-                "sha256:7eb8f2cc41a34e9c956c256e3ac766cf4e1a4c9c925dc757a41a01be3e852965",
-                "sha256:84ea107016244dfc1eecae7684f7ce13c788b9a644cd3fca5b77871366556444",
-                "sha256:9227c14010acd9ae7702d6467b4625b6fe853175a6b150e539b21d2b2f2b409c",
-                "sha256:a419cc95fca8694804709b8c4f2326266d29659b126a93befe210f5bbc772536",
-                "sha256:a7d0ea43949d45b836234f4ebb5ba0b22e7432d065394b532cdca8f98415e3cf",
-                "sha256:b5ab0b8918c136345ff045d4b3d5f719b505b7c8af45092d7f45e304f55e50a1",
-                "sha256:e575c57dc8b5b2b2caa436c16d44ef6981f2235eb7179bfc847557886376d740",
-                "sha256:f9eae277dd240ae19bb06ff4e2346e771252b0e619421965504bd1b1bba7c5fa"
-            ],
-            "index": "pypi",
-            "version": "==4.21.9"
-=======
                 "sha256:0e341109c609749d501986b835f667c6e1e24531096cff9d34ae411595e26505",
                 "sha256:176c12b1f1c880bf7a76d9f7c75822b6a2bc3db2d28baa4d300e8ce4cde7409b",
                 "sha256:354d84fac2b0d76062e9b3221f4abbbacdfd2a4d8af36bab0474f3a0bb30ab38",
@@ -1052,7 +1006,6 @@
             "index": "pypi",
             "markers": "python_version >= '3.8'",
             "version": "==5.27.2"
->>>>>>> d0a36e0e
         },
         "py4j": {
             "hashes": [
@@ -1197,15 +1150,11 @@
         },
         "pyspark": {
             "hashes": [
-                "sha256:e99fa7de92be406884bfd831c32b9306a3a99de44cfc39a2eefb6ed07445d5fa"
-            ],
-            "index": "pypi",
-<<<<<<< HEAD
-            "version": "==3.3.1"
-=======
+                "sha256:7ebe8e9505647b4d124d5a82fca60dfd3891021cf8ad6c5ec88777eeece92cf7"
+            ],
+            "index": "pypi",
             "markers": "python_version >= '3.7'",
             "version": "==3.3.0"
->>>>>>> d0a36e0e
         },
         "python-dateutil": {
             "hashes": [
@@ -1314,20 +1263,12 @@
         },
         "slack-sdk": {
             "hashes": [
-<<<<<<< HEAD
-                "sha256:336365512ee8620a7227c6780af28d3a69db3387653fbeee156bc391cbbdbf47",
-                "sha256:8b36a0c1cd99426df1e7dea9ad55838cafe9de46db88a4c9e4ee787da718a00a"
-            ],
-            "index": "pypi",
-            "version": "==3.19.2"
-=======
                 "sha256:740d2f9c49cbfcbd46fca56b4be9d527934c225312aac18fd2c0fca0ef6bc935",
                 "sha256:a120cc461e8ebb7d9175f171dbe0ded37a6878d9f7b96b28e4bad1227399047b"
             ],
             "index": "pypi",
             "markers": "python_version >= '3.6'",
             "version": "==3.31.0"
->>>>>>> d0a36e0e
         },
         "smart-open": {
             "extras": [
@@ -1435,28 +1376,8 @@
                 "sha256:bb6b4df465655ef332548e24f08e205afc81b9ab86cb1c45657a7ff173a3a00e"
             ],
             "index": "pypi",
-<<<<<<< HEAD
-            "version": "==0.4.3"
-        },
-        "structlog": {
-            "hashes": [
-                "sha256:760d37b8839bd4fe1747bed7b80f7f4de160078405f4b6a1db9270ccbfce6c30",
-                "sha256:94b29b1d62b2659db154f67a9379ec1770183933d6115d21f21aa25cfc9a7393"
-            ],
-            "index": "pypi",
-            "version": "==22.1.0"
-        },
-        "tabulate": {
-            "hashes": [
-                "sha256:0095b12bf5966de529c0feb1fa08671671b3368eec77d7ef7ab114be2c068b3c",
-                "sha256:024ca478df22e9340661486f85298cff5f6dcdba14f3813e8830015b9ed1948f"
-            ],
-            "markers": "python_version >= '3.7'",
-            "version": "==0.9.0"
-=======
             "markers": "python_version >= '3.8'",
             "version": "==0.5.1"
->>>>>>> d0a36e0e
         },
         "tenacity": {
             "hashes": [
@@ -1728,20 +1649,7 @@
             "markers": "python_version >= '3.8' and python_version != '4.0' and python_version <= '4.0'",
             "version": "==1.89.0"
         },
-<<<<<<< HEAD
-        "better-exceptions": {
-            "hashes": [
-                "sha256:9c70b1c61d5a179b84cd2c9d62c3324b667d74286207343645ed4306fdaad976",
-                "sha256:bf111d0c9994ac1123f29c24907362bed2320a86809c85f0d858396000667ce2",
-                "sha256:e4e6bc18444d5f04e6e894b10381e5e921d3d544240418162c7db57e9eb3453b"
-            ],
-            "index": "pypi",
-            "version": "==0.3.3"
-        },
-        "black": {
-=======
         "aws-xray-sdk": {
->>>>>>> d0a36e0e
             "hashes": [
                 "sha256:aab843c331af9ab9ba5cefb3a303832a19db186140894a523edafc024cc0493c",
                 "sha256:cfbe6feea3d26613a2a869d14c9246a844285c97087ad8f296f901633554ad94"
@@ -1758,28 +1666,14 @@
         },
         "backports.tarfile": {
             "hashes": [
-<<<<<<< HEAD
-                "sha256:2284a107d43f73b6007c7c8b946a8fd6f9baa6c97b5c956edc67d9be864def58"
-            ],
-            "index": "pypi",
-            "version": "==1.25.3"
-=======
                 "sha256:77e284d754527b01fb1e6fa8a1afe577858ebe4e9dad8919e34c862cb399bc34",
                 "sha256:d75e02c268746e1b8144c278978b6e98e85de6ad16f8e4b0844a154557eca991"
             ],
             "markers": "python_version < '3.12'",
             "version": "==1.2.0"
->>>>>>> d0a36e0e
         },
         "black": {
             "hashes": [
-<<<<<<< HEAD
-                "sha256:684cb561fa63b515dc1ecd5e04ca30a2232aa51d1120e177fcad7552bfc58627",
-                "sha256:c52c8ee3ea3950a80b4617ecf2eafb9479fa00894d09551b9fcfbaaf15b1f0b9"
-            ],
-            "markers": "python_version >= '3.7'",
-            "version": "==1.25.3"
-=======
                 "sha256:257d724c2c9b1660f353b36c802ccece186a30accc7742c176d29c146df6e474",
                 "sha256:37aae07b029fa0174d39daf02748b379399b909652a806e5708199bd93899da1",
                 "sha256:415e686e87dbbe6f4cd5ef0fbf764af7b89f9057b97c908742b6008cc554b9c0",
@@ -1806,40 +1700,23 @@
             "index": "pypi",
             "markers": "python_version >= '3.8'",
             "version": "==24.4.2"
->>>>>>> d0a36e0e
         },
         "boto3": {
             "hashes": [
-<<<<<<< HEAD
-                "sha256:2c2604262e5ab35ea83e9d5cf8be267e7fcdab6c815a432cfe15f23d92ce723d",
-                "sha256:4ea45626d8c5875c12e5767aa637388ce81871162f494eaf7b3888e875de84b7"
-            ],
-            "markers": "python_version >= '3.7'",
-            "version": "==1.28.3"
-=======
                 "sha256:30498a76b6f651ee2af7ae8edc1704379279ab8b91f1a8dd1f4ddf51259b0bc2",
                 "sha256:35bc76faacf1667d3fbb66c1966acf2230ef26206557efc26d9d9d79337bef43"
             ],
             "index": "pypi",
             "markers": "python_version >= '3.8'",
             "version": "==1.34.151"
->>>>>>> d0a36e0e
         },
         "boto3-stubs": {
             "hashes": [
-<<<<<<< HEAD
-                "sha256:84c1cacd735f1bf16a3cb96cbf89f3e5fe571ad8e01505747b77a5b6b000d096",
-                "sha256:adeb7b8a1ff3f796a2f4e5bd8e4c9d391438ba5194f99d27b7ff347908f93283"
-            ],
-            "markers": "python_version >= '3.7' and python_version < '4'",
-            "version": "==1.28.3"
-=======
                 "sha256:7c74775d5bca4693c9695526b95c80a572d6e1bf8059249698abff9596268671",
                 "sha256:8422368138fb74afb7c11965677726000c4d24b7b3b872d414f5c706372bf94f"
             ],
             "markers": "python_version >= '3.8'",
             "version": "==1.34.151"
->>>>>>> d0a36e0e
         },
         "botocore": {
             "hashes": [
@@ -2128,14 +2005,6 @@
             "markers": "python_version < '3.11'",
             "version": "==1.2.2"
         },
-        "exceptiongroup": {
-            "hashes": [
-                "sha256:2ac84b496be68464a2da60da518af3785fff8b7ec0d090a581604bc870bdee41",
-                "sha256:affbabf13fb6e98988c38d9c5650e701569fe3c1de3233cfb61c5f33774690ad"
-            ],
-            "markers": "python_version < '3.11'",
-            "version": "==1.0.0"
-        },
         "filelock": {
             "hashes": [
                 "sha256:2207938cbc1844345cb01a5a95524dae30f0ce089eba5b00378295a17e3e90cb",
@@ -2162,19 +2031,11 @@
         },
         "identify": {
             "hashes": [
-<<<<<<< HEAD
-                "sha256:48b7925fe122720088aeb7a6c34f17b27e706b72c61070f27fe3789094233440",
-                "sha256:7a214a10313b9489a0d61467db2856ae8d0b8306fc923e03a9effa53d8aedc58"
-            ],
-            "markers": "python_version >= '3.7'",
-            "version": "==2.5.8"
-=======
                 "sha256:cb171c685bdc31bcc4c1734698736a7d5b6c8bf2e0c15117f4d469c8640ae5cf",
                 "sha256:e79ae4406387a9d300332b5fd366d8994f1525e8414984e1a59e058b2eda2dd0"
             ],
             "markers": "python_version >= '3.8'",
             "version": "==2.6.0"
->>>>>>> d0a36e0e
         },
         "idna": {
             "hashes": [
@@ -2265,35 +2126,10 @@
         },
         "jsondiff": {
             "hashes": [
-<<<<<<< HEAD
-                "sha256:0c1c7c0433154bb7c54185714c6929acc0ba04ee1b167314a779b9025517eada",
-                "sha256:14010b49a2f56ec4943b6cf925f597b534ee2fe1f0738c84b3bce0c1a11ff10d",
-                "sha256:4e2d9f764f1befd8bdc97673261b8bb888764dfdbd7a4d8f55e4fbcabb8c3fb7",
-                "sha256:4fd031589121ad46e293629b39604031d354043bb5cdf83da4e93c2d7f3389fe",
-                "sha256:5b51d6f3bfeb289dfd4e95de2ecd464cd51982fe6f00e2be1d0bf94864d58acd",
-                "sha256:6850e4aeca6d0df35bb06e05c8b934ff7c533734eb51d0ceb2d63696f1e6030c",
-                "sha256:6f593f26c470a379cf7f5bc6db6b5f1722353e7bf937b8d0d0b3fba911998858",
-                "sha256:71d9ae8a82203511a6f60ca5a1b9f8ad201cac0fc75038b2dc5fa519589c9288",
-                "sha256:7e1561626c49cb394268edd00501b289053a652ed762c58e1081224c8d881cec",
-                "sha256:8f6ce2118a90efa7f62dd38c7dbfffd42f468b180287b748626293bf12ed468f",
-                "sha256:ae032743794fba4d171b5b67310d69176287b5bf82a21f588282406a79498891",
-                "sha256:afcaa24e48bb23b3be31e329deb3f1858f1f1df86aea3d70cb5c8578bfe5261c",
-                "sha256:b70d6e7a332eb0217e7872a73926ad4fdc14f846e85ad6749ad111084e76df25",
-                "sha256:c219a00245af0f6fa4e95901ed28044544f50152840c5b6a3e7b2568db34d156",
-                "sha256:ce58b2b3734c73e68f0e30e4e725264d4d6be95818ec0a0be4bb6bf9a7e79aa8",
-                "sha256:d176f392dbbdaacccf15919c77f526edf11a34aece58b55ab58539807b85436f",
-                "sha256:e20bfa6db17a39c706d24f82df8352488d2943a3b7ce7d4c22579cb89ca8896e",
-                "sha256:eac3a9a5ef13b332c059772fd40b4b1c3d45a3a2b05e33a361dee48e54a4dad0",
-                "sha256:eb329f8d8145379bf5dbe722182410fe8863d186e51bf034d2075eb8d85ee25b"
-            ],
-            "markers": "python_version >= '3.7'",
-            "version": "==1.8.0"
-=======
                 "sha256:060e9a10fe136c643e9d2bf264ea1fbe966ed17d2fd37348dd65b1c650c2df4f",
                 "sha256:afff7c0067d934e3f2730935dc3abd520ab7d09021c88d3a9f4272e7d2229a1e"
             ],
             "version": "==2.2.0"
->>>>>>> d0a36e0e
         },
         "jsonpatch": {
             "hashes": [
@@ -2759,8 +2595,6 @@
             "markers": "python_version >= '3.9'",
             "version": "==3.8.0"
         },
-<<<<<<< HEAD
-=======
         "py-partiql-parser": {
             "hashes": [
                 "sha256:90d278818385bd60c602410c953ee78f04ece599d8cd21c656fc5e47399577a1",
@@ -2768,7 +2602,6 @@
             ],
             "version": "==0.5.5"
         },
->>>>>>> d0a36e0e
         "py4j": {
             "hashes": [
                 "sha256:276a4a3c5a2154df1860ef3303a927460e02e97b047dc0a47c1c3fb8cce34db6",
@@ -2895,14 +2728,6 @@
             "markers": "python_version >= '3.8'",
             "version": "==3.2.0"
         },
-        "pygelf": {
-            "hashes": [
-                "sha256:ab57d1b26bffa014e29ae645ee51d2aa2f0c0cb419c522f2d24a237090b894a1",
-                "sha256:d0bb8f45ff648a9a187713f4a05c09f685fcb8add7b04bb7471f20071bd11aad"
-            ],
-            "index": "pypi",
-            "version": "==0.4.2"
-        },
         "pygments": {
             "hashes": [
                 "sha256:786ff802f32e91311bff3889f6e9a86e81505fe99f2735bb6d60ae0c5004f199",
@@ -2921,20 +2746,9 @@
         },
         "pyspark": {
             "hashes": [
-                "sha256:e99fa7de92be406884bfd831c32b9306a3a99de44cfc39a2eefb6ed07445d5fa"
-            ],
-            "index": "pypi",
-<<<<<<< HEAD
-            "version": "==3.3.1"
-        },
-        "pytest": {
-            "hashes": [
-                "sha256:892f933d339f068883b6fd5a459f03d85bfcb355e4981e146d2c7616c21fef71",
-                "sha256:c4014eb40e10f11f355ad4e3c2fb2c6c6d1919c73f3b5a433de4708202cade59"
-            ],
-            "index": "pypi",
-            "version": "==7.2.0"
-=======
+                "sha256:7ebe8e9505647b4d124d5a82fca60dfd3891021cf8ad6c5ec88777eeece92cf7"
+            ],
+            "index": "pypi",
             "markers": "python_version >= '3.7'",
             "version": "==3.3.0"
         },
@@ -2946,7 +2760,6 @@
             "index": "pypi",
             "markers": "python_version >= '3.8'",
             "version": "==8.3.2"
->>>>>>> d0a36e0e
         },
         "pytest-asyncio": {
             "hashes": [
@@ -3142,13 +2955,8 @@
         },
         "requests-toolbelt": {
             "hashes": [
-<<<<<<< HEAD
-                "sha256:18565aa58116d9951ac39baa288d3adb5b3ff975c4f25eee78555d89e8f247f7",
-                "sha256:62e09f7ff5ccbda92772a29f394a49c3ad6cb181d568b1337626b2abb628a63d"
-=======
                 "sha256:7681a0a3d047012b5bdc0ee37d7f8f07ebe76ab08caeccfc3921ce23c88d5bc6",
                 "sha256:cccfdd665f0a24fcf4726e690f65639d272bb0637b9b92dfd91a5568ccf6bd06"
->>>>>>> d0a36e0e
             ],
             "markers": "python_version >= '2.7' and python_version not in '3.0, 3.1, 3.2, 3.3'",
             "version": "==1.0.0"
@@ -3179,13 +2987,6 @@
         },
         "rich": {
             "hashes": [
-<<<<<<< HEAD
-                "sha256:a4eb26484f2c82589bd9a17c73d32a010b1e29d89f1604cd9bf3a2097b81bb5e",
-                "sha256:ba3a3775974105c221d31141f2c116f4fd65c5ceb0698657a11e9f295ec93fd0"
-            ],
-            "markers": "python_full_version >= '3.6.3' and python_version < '4'",
-            "version": "==12.6.0"
-=======
                 "sha256:4edbae314f59eb482f54e9e30bf00d33350aaa94f4bfcd4e9e3110e64d0d7222",
                 "sha256:9be308cb1fe2f1f57d67ce99e95af38a1e2bc71ad9813b0e247cf7ffbcc3a432"
             ],
@@ -3300,7 +3101,6 @@
             ],
             "markers": "python_version >= '3.8'",
             "version": "==0.19.1"
->>>>>>> d0a36e0e
         },
         "s3transfer": {
             "hashes": [
@@ -3318,13 +3118,6 @@
             "markers": "sys_platform == 'linux'",
             "version": "==3.3.3"
         },
-        "seqlog": {
-            "hashes": [
-                "sha256:441e091d6d56f1f6a8df883bd30b7ecb510b061df4901dc11f0f051bd3ecea8a"
-            ],
-            "index": "pypi",
-            "version": "==0.3.20"
-        },
         "setuptools": {
             "hashes": [
                 "sha256:5a03e1860cf56bb6ef48ce186b0e557fdba433237481a9a625176c2831be15d1",
@@ -3465,17 +3258,6 @@
             "markers": "python_version < '3.11'",
             "version": "==2.0.1"
         },
-<<<<<<< HEAD
-        "tomlkit": {
-            "hashes": [
-                "sha256:07de26b0d8cfc18f871aec595fda24d95b08fef89d147caa861939f37230bf4b",
-                "sha256:71b952e5721688937fb02cf9d354dbcf0785066149d2855e44531ebdd2b65d73"
-            ],
-            "markers": "python_version >= '3.6'",
-            "version": "==0.11.6"
-        },
-=======
->>>>>>> d0a36e0e
         "twine": {
             "hashes": [
                 "sha256:215dbe7b4b94c2c50a7315c0275d2258399280fbb7d04182c7e55e24b5f93997",
@@ -3490,13 +3272,8 @@
                 "sha256:0839fe12f0f914d8f7d63ed777c728cb4eccc2d5d79a26e377d12b0604e7bf0e",
                 "sha256:84a9f4f422ec525c314fdf54c23a1e73edfbcec968560943ca2d41cfae623b38"
             ],
-<<<<<<< HEAD
-            "markers": "python_version >= '3.7' and python_version < '4'",
-            "version": "==0.14.7"
-=======
             "markers": "python_version >= '3.7' and python_version < '4.0'",
             "version": "==0.21.2"
->>>>>>> d0a36e0e
         },
         "types-boto3": {
             "hashes": [
@@ -3520,21 +3297,9 @@
                 "sha256:5d2f2e240b86905e40944dd787db6da9263f0deabef1076ddaed797351ec0202",
                 "sha256:6b8cb66d960771ce5ff974e9dd45e38facb81718cc1e208b10b1baccbfdbee3b"
             ],
-<<<<<<< HEAD
-            "markers": "python_version >= '3.7' and python_version < '4'",
-            "version": "==0.6.0.post4"
-        },
-        "types-toml": {
-            "hashes": [
-                "sha256:8300fd093e5829eb9c1fba69cee38130347d4b74ddf32d0a7df650ae55c2b599",
-                "sha256:b7e7ea572308b1030dc86c3ba825c5210814c2825612ec679eb7814f8dd9295a"
-            ],
-            "version": "==0.10.8"
-=======
             "index": "pypi",
             "markers": "python_version >= '3.8'",
             "version": "==2.9.0.20240316"
->>>>>>> d0a36e0e
         },
         "types-pytz": {
             "hashes": [
@@ -3572,19 +3337,11 @@
         },
         "typing-extensions": {
             "hashes": [
-<<<<<<< HEAD
-                "sha256:186ca84254abcbde98180fd17092f9628c5fe742273c02724972a1d8a2035108",
-                "sha256:530b850b523c6449406dfba859d6345e48ef19b8439606c5d74d7d3c9e14d76e"
-            ],
-            "markers": "python_version >= '3.6'",
-            "version": "==20.16.6"
-=======
                 "sha256:04e5ca0351e0f3f85c6853954072df659d0d13fac324d0072316b67d7794700d",
                 "sha256:1a7ead55c7e559dd4dee8856e3a88b41225abfe1ce8df57b7c13915fe121ffb8"
             ],
             "markers": "python_version >= '3.8'",
             "version": "==4.12.2"
->>>>>>> d0a36e0e
         },
         "urllib3": {
             "hashes": [
