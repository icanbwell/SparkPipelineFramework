# noinspection Mypy
from typing import Any

from setuptools import setup, find_packages
from os import path, getcwd

# from https://packaging.python.org/tutorials/packaging-projects/

# noinspection SpellCheckingInspection
package_name = "sparkpipelineframework"

with open("README.md", "r") as fh:
    long_description = fh.read()

try:
    with open(path.join(getcwd(), "VERSION")) as version_file:
        version = version_file.read().strip()
except IOError:
    raise


def fix_setuptools() -> None:
    """Work around bugs in setuptools.

    Some versions of setuptools are broken and raise SandboxViolation for normal
    operations in a virtualenv. We therefore disable the sandbox to avoid these
    issues.
    """
    try:
        from setuptools.sandbox import DirectorySandbox

        # noinspection PyUnusedLocal
        def violation(operation: Any, *args: Any, **_: Any) -> None:
            print("SandboxViolation: %s" % (args,))

        DirectorySandbox._violation = violation
    except ImportError:
        pass


# Fix bugs in setuptools.
fix_setuptools()

# classifiers list is here: https://pypi.org/classifiers/

# create the package setup
setup(
    name=package_name,
    version=version,
    author="Imran Qureshi",
    author_email="imranq2@hotmail.com",
    description="Framework for simpler Spark Pipelines",
    long_description=long_description,
    long_description_content_type="text/markdown",
    url="https://github.com/imranq2/SparkPipelineFramework",
    packages=find_packages(),
    install_requires=[
        "logger>=1.4",
        "protobuf>=3",
        "pyspark==3.5.1",
        "pyarrow>=4.0.0,<13.0.0",
        "delta-core==3.2.0",
        "sparkautomapper>=2.0.8",
        "pymysql>=1.0.3",
        "furl>=2.1.3",
        "requests>=2.31.0",
        "boto3>=1.34.140",
        "chardet",
        "slack-sdk>=3.22.0",
        "smart-open[s3]>=6.3.0",
        "mlflow-skinny>=2.15.0",
        "sqlalchemy>=1.4.37",
        "alembic>=1.10.0",
        "sqlparse>=0.4.4",
        "bounded-pool-executor>=0.0.3",
        "fastjsonschema>=2.18.0",
<<<<<<< HEAD
        "helix.fhir.client.sdk>=3.0.0",
=======
        "helix.fhir.client.sdk>=2.0.27",
>>>>>>> 689beb4e
        "opensearch-py[async]>=2.6.0",
        "pyathena>2.14.0",
        "spark-nlp>=4.2.3",
        "pymongo>=4.8.0",
        "more-itertools>=9.1.0",
        "pandas>=2.2.2",
        "numexpr>=2.8.4",
        "bottleneck>=1.3.6",
        "structlog>=23.1.0",
        "usaddress>=0.5.10",
        "usaddress-scourgify>=0.6.0",
        "aiohttp>=3",
        "pydantic>=2.8.2",
        "motor[snappy,zstd]>=3.5.1",
    ],
    classifiers=[
        "Development Status :: 4 - Beta",
        "Programming Language :: Python :: 3",
        "License :: OSI Approved :: Apache Software License",
        "Operating System :: OS Independent",
    ],
    python_requires=">=3.12",
    dependency_links=[],
    include_package_data=True,
    zip_safe=False,
    package_data={"spark_pipeline_framework": ["py.typed"]},
)<|MERGE_RESOLUTION|>--- conflicted
+++ resolved
@@ -74,11 +74,7 @@
         "sqlparse>=0.4.4",
         "bounded-pool-executor>=0.0.3",
         "fastjsonschema>=2.18.0",
-<<<<<<< HEAD
-        "helix.fhir.client.sdk>=3.0.0",
-=======
-        "helix.fhir.client.sdk>=2.0.27",
->>>>>>> 689beb4e
+        "helix.fhir.client.sdk>=3.0.1",
         "opensearch-py[async]>=2.6.0",
         "pyathena>2.14.0",
         "spark-nlp>=4.2.3",
