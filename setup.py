--- conflicted
+++ resolved
@@ -73,13 +73,6 @@
         "alembic>=1.10.0",
         "sqlparse>=0.4.4",
         "bounded-pool-executor>=0.0.3",
-<<<<<<< HEAD
-        "fastjsonschema",
-        "helix.fhir.client.sdk>=1.0.23",
-        "opensearch-py",
-        "pyathena",
-        "structlog>=22.1.0",
-=======
         "fastjsonschema>=2.18.0",
         "helix.fhir.client.sdk>=2.0.8",
         "opensearch-py>=1.1.0",
@@ -90,7 +83,7 @@
         "pandas>=2.2.2",
         "numexpr>=2.8.4",
         "bottleneck>=1.3.6",
->>>>>>> d0a36e0e
+        "structlog>=22.1.0",
     ],
     classifiers=[
         "Development Status :: 4 - Beta",
