version: '3.5'
services:
  dev:
    user: root
    build:
      dockerfile: spark.Dockerfile
      context: .
    environment:
      # configuration for local testing
        FHIR_SERVER_URL: 'http://fhir:3000/4_0_0/'
        AUTH_CONFIGURATION_URI: 'http://keycloak:8080/realms/bwell-realm/.well-known/openid-configuration'
        FHIR_CLIENT_ID: bwell-client-id
        FHIR_CLIENT_SECRET: bwell-secret
        ELASTICSEARCH_HOST: https://elasticsearch:9200
    volumes:
      - ./:/SparkpipelineFramework/
#      - ~/.local/share/virtualenvs:/root/.local/share/virtualenvs:rw
#      - ../helix.fhir.client.sdk/helix_fhir_client_sdk:/usr/local/lib/python3.7/dist-packages/helix_fhir_client_sdk
    container_name: spf_dev
    working_dir: /SparkpipelineFramework

  warehouse:
    image: mysql:8.0.39
    volumes:
      - mysql_data:/var/lib/mysql
    environment:
      MYSQL_ROOT_PASSWORD: root_password
      MYSQL_DATABASE: fhir_rpt
    ports:
      - '33061:3306'
    command: --sql-mode="STRICT_TRANS_TABLES,NO_ENGINE_SUBSTITUTION"
    healthcheck:
      test: [ "CMD", "mysqladmin" ,"ping", "-h", "localhost" ]

  mlflow:
    image: imranq2/mlflow_server:0.2.0
    ports:
      - '5050:5000'
    volumes:
      - ./mlflow_artifacts/:/opt/project/mlflow_artifacts/
    command: mlflow server --host 0.0.0.0 --port 5000 --backend-store-uri mysql+pymysql://root:root_password@warehouse:3306/fhir_rpt --default-artifact-root ./opt/project/mlflow_artifacts

  mock-server:
    image: mockserver/mockserver:mockserver-5.15.0
    command: -serverPort 1080
    ports:
      - '1080:1080'
    environment:
      - MOCKSERVER_LIVENESS_HTTP_GET_PATH=/health

  fhir:
    depends_on:
      - mongo
    image: imranq2/node-fhir-server-mongo:5.3.8
    # To use local fhir code, comment above line and uncomment below
#    build:
#      dockerfile: Dockerfile
#      context: ../fhir-server
#      args:
#        NODE_ENV: development
    environment:
      NODE_ENV: 'development'
      ENV: local
      SERVER_PORT: 3000
      MONGO_DB_NAME: fhir
      MONGO_URL: mongodb://mongo:27017
      AUDIT_EVENT_MONGO_DB_NAME: fhir
      AUDIT_EVENT_MONGO_URL: mongodb://mongo:27017
      RESOURCE_SERVER: http://fhir:3000/
#      AUTH_SERVER_URI: http://mock-server:1080
      AUTH_CONFIGURATION_URI: 'http://keycloak:8080/realms/bwell-realm/.well-known/openid-configuration'
      AUTH_JWKS_URL: 'http://keycloak:8080/realms/bwell-realm/protocol/openid-connect/certs'
      EXTERNAL_AUTH_JWKS_URLS: 'http://keycloak:8080/realms/bwell-realm/protocol/openid-connect/certs'
      AUTH_CUSTOM_GROUP: "cognito:groups"
      AUTH_CUSTOM_SCOPE: "custom:scope"
      # service account used to connect to OAuth IDP
      CLIENT_ID: bwell-client-id
      CLIENT_SECRET: bwell-secret
#      INTROSPECTION_URL: http://mock-server:1080/introspect
      CHECK_ACCESS_TAG_ON_SAVE: 1
      IS_PRODUCTION: ""
      RETURN_BUNDLE: "1"
      VALIDATE_SCHEMA: "1"
      AUTH_ENABLED: "1"
      ENABLE_GRAPHQL: "1"
      ENABLE_GRAPHQLV2: "1"
      ENABLE_GRAPHQL_PLAYGROUND: '1'
      LOGLEVEL: "DEBUG"
      SET_INDEX_HINTS: 0
      CREATE_INDEX_ON_COLLECTION_CREATION: 1
      USE_TWO_STEP_SEARCH_OPTIMIZATION: "0"
      STREAM_RESPONSE: "1"
      LOG_STREAM_STEPS: "0"
      PARTITION_RESOURCES: 'AuditEvent'
      COLLECTIONS_ACCESS_INDEX: "all"
      USE_ACCESS_INDEX: 1
      ENABLE_PATIENT_FILTERING: "1"
      ACCESS_TAGS_INDEXED: "medstar,Thedacare,bwell"
      ENABLE_GLOBAL_ID: 1
      NODE_OPTIONS: --max-old-space-size=20240
    ports:
      - '3000:3000'
    command: yarn start
    healthcheck:
        test: ["CMD-SHELL", "curl --silent --fail localhost:3000/health || exit 1"]

  mongo:
    image: mongo:5.0.28
    ports:
      - '27017:27017'
    environment:
      - ALLOW_EMPTY_PASSWORD=yes
    volumes:
      - mongo_data:/data/db
    healthcheck:
      test: echo 'db.runCommand("ping").ok' | mongo mongo:27017/test --quiet

<<<<<<< HEAD
  seq:
    image: datalust/seq:2022.1.7929
    ports:
      - '8085:80'
      - '5341:5341'
    volumes:
      - seq_data:/data
    environment:
      - ACCEPT_EULA=Y
#      - SEQ_FIRSTRUN_ADMINPASSWORDHASH=admin

  seq-input-gelf:
    image: datalust/seq-input-gelf:2.0.322
    depends_on:
      - seq
    ports:
      - "12201:12201/udp"
    environment:
      SEQ_ADDRESS: "http://seq:5341"

volumes:
  mysql_data:
    labels:
      - "mlflow"
  mongo_data:
  seq_data:
=======
  elasticsearch:
#    image: bitnami/elasticsearch:7.9.3  # AWS ElasticSearch supports upto 7.9
    # using OpenDistro for best compatibility with AWS Managed ElasticSearch:
    # https://opendistro.github.io/for-elasticsearch/downloads.html
    image: opensearchproject/opensearch:1.3.18
    container_name: elasticsearch
    environment:
      - cluster.name=odfe-cluster
      - node.name=elasticsearch
      - discovery.type=single-node
#      - cluster.initial_master_nodes=elasticsearch
      - bootstrap.memory_lock=true # along with the memlock settings below, disables swapping
      - "OPENSEARCH_JAVA_OPTS=-Xms512m -Xmx512m" # minimum and maximum Java heap size, recommend setting both to 50% of system RAM
      - network.host=0.0.0.0 # required if not using the demo security configuration
#      - opendistro_security.disabled=true
      - cluster.routing.allocation.disk.threshold_enabled=false
    ulimits:
      memlock:
        soft: -1
        hard: -1
      nofile:
        soft: 65536 # maximum number of open files for the Elasticsearch user, set to at least 65536 on modern systems
        hard: 65536
    volumes:
      - es_data:/usr/share/opensearch/data:delegated
#      - ./conf/elasticsearch.yml:/usr/share/elasticsearch/config/elasticsearch.yml:cached
    ports:
      - '9200:9200'
      - '9600:9600' # required for Performance Analyzer
    healthcheck:
        test: ["CMD-SHELL", "curl --silent --fail https://admin:admin@localhost:9200/_cluster/health --insecure || exit 1"]

  keycloak:
    # https://github.com/keycloak/keycloak/releases
    image: quay.io/keycloak/keycloak:25.0.1
#    container_name: keycloak
#    build:
#      dockerfile: keycloak.Dockerfile
#      context: .
#    depends_on:
#      - postgres
    environment:
      KEYCLOAK_ADMIN: admin
      KEYCLOAK_ADMIN_PASSWORD: password
#      KC_DB: postgres
#      KC_DB_URL: jdbc:postgresql://postgres/pdb
#      KC_DB_USERNAME: admin
#      KC_DB_PASSWORD: admin
      # The below settings are for test data creation
      # This is the user and password that will be created in the realm
      MY_ADMIN_USER_NAME: admin
      MY_ADMIN_USER_PASSWORD: password
      MY_ADMIN_USER_SCOPE: user/*.* access/*.*
      MY_ADMIN_USER_GROUPS: user/*.* access/*.*
      MY_ADMIN_USER_TOKEN_USERNAME: admin
      # This is the user and password that will be created in the realm
      MY_USER_NAME: tester
      MY_USER_PASSWORD: password
      # These groups get specified as scopes in the token
      MY_USER_GROUPS: user/*.*,access/*.* launch/patient,patient/*.read
      MY_USER_SCOPE: user/*.* access/*.* launch/patient patient/*.read
      MY_USER_TOKEN_USERNAME: tester
      # This is the client setup
      CLIENT_ID: bwell-client-id
      CLIENT_SECRET: bwell-secret
      # This is the service account that will be created in the realm
      SERVICE_ACCOUNT_NAME: service-account
      SERVICE_ACCOUNT_SCOPE: user/*.* access/*.*
      SERVICE_ACCOUNT_GROUPS: user/*.* access/*.*
      # These are the custom claims that will be added to any generated token
      MY_USER_CLIENT_PERSON_ID: 0b2ad38a-20bc-5cf5-9739-13f242b05892
      MY_USER_CLIENT_PATIENT_ID: 22aa18af-af51-5799-bc55-367c22c85407
      MY_USER_BWELL_PERSON_ID: 0eb80391-0f61-5ce6-b221-a5428f2f38a7
      MY_USER_BWELL_PATIENT_ID: patient2
    ports:
      - "8080:8080"
    command: ["start-dev", "--import-realm", "--verbose"]
    volumes:
      - ./keycloak-config/realm-import.json:/opt/keycloak/data/import/realm-import.json

volumes:
  mysql_data:
  mongo_data:
  es_data:
>>>>>>> d0a36e0e
<|MERGE_RESOLUTION|>--- conflicted
+++ resolved
@@ -115,34 +115,6 @@
     healthcheck:
       test: echo 'db.runCommand("ping").ok' | mongo mongo:27017/test --quiet
 
-<<<<<<< HEAD
-  seq:
-    image: datalust/seq:2022.1.7929
-    ports:
-      - '8085:80'
-      - '5341:5341'
-    volumes:
-      - seq_data:/data
-    environment:
-      - ACCEPT_EULA=Y
-#      - SEQ_FIRSTRUN_ADMINPASSWORDHASH=admin
-
-  seq-input-gelf:
-    image: datalust/seq-input-gelf:2.0.322
-    depends_on:
-      - seq
-    ports:
-      - "12201:12201/udp"
-    environment:
-      SEQ_ADDRESS: "http://seq:5341"
-
-volumes:
-  mysql_data:
-    labels:
-      - "mlflow"
-  mongo_data:
-  seq_data:
-=======
   elasticsearch:
 #    image: bitnami/elasticsearch:7.9.3  # AWS ElasticSearch supports upto 7.9
     # using OpenDistro for best compatibility with AWS Managed ElasticSearch:
@@ -223,8 +195,29 @@
     volumes:
       - ./keycloak-config/realm-import.json:/opt/keycloak/data/import/realm-import.json
 
+
+  seq:
+    image: datalust/seq:2022.1.7929
+    ports:
+      - '8085:80'
+      - '5341:5341'
+    volumes:
+      - seq_data:/data
+    environment:
+      - ACCEPT_EULA=Y
+#      - SEQ_FIRSTRUN_ADMINPASSWORDHASH=admin
+
+  seq-input-gelf:
+    image: datalust/seq-input-gelf:2.0.322
+    depends_on:
+      - seq
+    ports:
+      - "12201:12201/udp"
+    environment:
+      SEQ_ADDRESS: "http://seq:5341"
+
 volumes:
   mysql_data:
   mongo_data:
-  es_data:
->>>>>>> d0a36e0e
+  seq_data:
+  es_data: