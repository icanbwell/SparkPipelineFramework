import os
import pandas
import string
from pathlib import Path
import random
from shutil import rmtree
from typing import Any, Union, List

import mlflow
import pytest

from mlflow.entities import Run, RunStatus

from create_spark_session import clean_spark_session
from spark_pipeline_framework.event_loggers.event_logger import EventLogger
from spark_pipeline_framework.logger.log_level import LogLevel
from spark_pipeline_framework.progress_logger.test.looping_pipeline import (
    LoopingPipeline,
)
from spark_pipeline_framework.progress_logger.test.simple_pipeline import SimplePipeline

from spark_pipeline_framework.progress_logger.progress_logger import (
    ProgressLogger,
    MlFlowConfig,
)

from pyspark.sql import SparkSession, DataFrame
from pyspark.sql.types import StructType


WAREHOUSE_CONNECTION_STRING = "jdbc:mysql://root:root_password@warehouse:3306/fhir_rpt/schema?rewriteBatchedStatements=true"
MLFLOW_TRACKING_URI = "http://mlflow:5000"


@pytest.fixture(scope="function")
def test_setup() -> None:
    data_dir = Path(__file__).parent
    temp_dir = data_dir.joinpath("temp")
    output_dir = temp_dir.joinpath("output")
    if os.path.isdir(output_dir):
        rmtree(output_dir)

    ProgressLogger.clean_experiments(tracking_uri=MLFLOW_TRACKING_URI)


def test_progress_logger_with_mlflow(
    spark_session: SparkSession, test_setup: Any
) -> None:
    # Arrange
    clean_spark_session(spark_session)

    data_dir: Path = Path(__file__).parent.joinpath("./")
    temp_dir: Path = data_dir.joinpath("temp")
    flights_path: str = f"file://{data_dir.joinpath('flights.csv')}"
    export_path: str = str(temp_dir.joinpath("output").joinpath("flights.json"))

    schema = StructType([])

    spark_session.createDataFrame(spark_session.sparkContext.emptyRDD(), schema)

    # noinspection SqlNoDataSourceInspection
    spark_session.sql("DROP TABLE IF EXISTS default.flights")

    spark_session.createDataFrame(
        [
            (1, "Qureshi", "Imran"),
            (2, "Vidal", "Michael"),
        ],  # noqa: E231
        ["member_id", "last_name", "first_name"],
    ).createOrReplaceTempView("patients")

    source_df: DataFrame = spark_session.table("patients")

    df = source_df.select("member_id")
    df.createOrReplaceTempView("members")

    # Act
    parameters = {
        "flights_path": flights_path,
        "view": "my_view_1",
        "view2": "my_view_2",
        "export_path": export_path,
        "conn_str": WAREHOUSE_CONNECTION_STRING,
    }

    flow_run_name = "fluffy-fox"

    artifact_url = str(temp_dir.joinpath("mlflow_artifacts"))
    random_string = "".join(
        random.choice(string.ascii_uppercase + string.digits) for _ in range(20)
    )
    experiment_name = random_string

    mlflow_config = MlFlowConfig(
        parameters=parameters,
        experiment_name=experiment_name,
        flow_run_name=flow_run_name,
        mlflow_tracking_url=MLFLOW_TRACKING_URI,
        artifact_url=artifact_url,
    )

    with ProgressLogger(mlflow_config=mlflow_config) as progress_logger:
        pipeline: SimplePipeline = SimplePipeline(
            parameters=parameters, progress_logger=progress_logger
        )
        transformer = pipeline.fit(df)
        transformer.transform(df)

    # assert we have an experiment created in mlflow
    experiment = mlflow.get_experiment_by_name(name=experiment_name)
    assert experiment is not None, "the mlflow experiment was not created"
    # assert the experiment has one parent run and 7 nested runs
    runs: Union[List[Run], "pandas.DataFrame"] = mlflow.search_runs(
        experiment_ids=[experiment.experiment_id], output_format="list"
    )
    assert len(runs) == 13, "there should be 13 runs total, 1 parent and 12 nested"
    parent_runs = [
        run for run in runs if run.data.tags.get("mlflow.parentRunId") is None  # type: ignore
    ]
    assert len(parent_runs) == 1
    nested_runs = [
        run for run in runs if run.data.tags.get("mlflow.parentRunId") is not None  # type: ignore
    ]
    assert len(nested_runs) == 12
    # assert that the parent run has the params
    parent_run = parent_runs[0]
    assert (
        parent_run.data.params.get("flights_path") == flights_path  # type: ignore
    ), "parent run should have the flights_path parameter set"

    # assert that load and export runs have the data param set
    csv_loader_run = [
        run
        for run in nested_runs
        if "FrameworkCsvLoader" in run.data.tags.get("mlflow.runName")  # type: ignore
    ]
    assert len(csv_loader_run) == 1, ",".join(
        [run.data.tags.get("mlflow.runName") for run in nested_runs]  # type: ignore
    )
    assert (
        csv_loader_run[0].data.params.get("data_path") == flights_path  # type: ignore
    ), "csv loader run should have 'data_path` param set"
    json_export_run = [
        run
        for run in nested_runs
        if "FrameworkJsonExporter" in run.data.tags.get("mlflow.runName")  # type: ignore
    ]
    assert len(json_export_run) == 1
    assert (
        json_export_run[0].data.params.get("data_export_path") == export_path  # type: ignore
    ), "export run should have 'data_export_path` param set"
    drop_views_transformer_run = [
        run
        for run in nested_runs
        if "FrameworkDropViewsTransformer" in run.data.tags.get("mlflow.runName")  # type: ignore
    ]
    assert len(drop_views_transformer_run) == 1


def test_progress_logger_with_mlflow_and_looping_pipeline(
    spark_session: SparkSession, test_setup: Any
) -> None:
    clean_spark_session(spark_session)

    data_dir: Path = Path(__file__).parent.joinpath("./")
    temp_dir: Path = data_dir.joinpath("temp")
    flights_path: str = f"file://{data_dir.joinpath('flights.csv')}"
    export_path: str = str(temp_dir.joinpath("output").joinpath("flights.json"))

    schema = StructType([])

    spark_session.createDataFrame(spark_session.sparkContext.emptyRDD(), schema)

    if spark_session.catalog.databaseExists("default"):
        if spark_session.catalog.tableExists("default.flights"):
            # noinspection SqlNoDataSourceInspection
            spark_session.sql("DROP TABLE IF EXISTS default.flights")

    spark_session.createDataFrame(
        [
            (1, "Qureshi", "Imran"),
            (2, "Vidal", "Michael"),
        ],  # noqa: E231
        ["member_id", "last_name", "first_name"],
    ).createOrReplaceTempView("patients")

    source_df: DataFrame = spark_session.table("patients")

    df = source_df.select("member_id")
    df.createOrReplaceTempView("members")

    # Act
    parameters = {
        "flights_path": flights_path,
        "feature_path": data_dir.joinpath(
            "library/features/carriers_multiple_mappings/v1"
        ),
        "view": "my_view_1",
        "view2": "my_view_2",
        "export_path": export_path,
        "conn_str": WAREHOUSE_CONNECTION_STRING,
    }

    flow_run_name = "fluffy-fox"

    # mlflow_tracking_url = "http://mlflow:5000"
    artifact_url = str(temp_dir.joinpath("mlflow_artifacts"))
    random_string = "".join(
        random.choice(string.ascii_uppercase + string.digits) for _ in range(20)
    )
    experiment_name = random_string

    mlflow_config = MlFlowConfig(
        parameters=parameters,
        experiment_name=experiment_name,
        flow_run_name=flow_run_name,
        mlflow_tracking_url=MLFLOW_TRACKING_URI,
        artifact_url=artifact_url,
    )

    with ProgressLogger(mlflow_config=mlflow_config) as progress_logger:
        pipeline: LoopingPipeline = LoopingPipeline(
            parameters=parameters, progress_logger=progress_logger, max_number_of_runs=2
        )
        transformer = pipeline.fit(df)
        transformer.transform(df)

    # assert we have an experiment created in mlflow
    experiment = mlflow.get_experiment_by_name(name=experiment_name)
    assert experiment is not None, "the mlflow experiment was not created"

    # assert the experiment has one parent run and 7 nested runs
    runs = mlflow.search_runs(
        experiment_ids=[experiment.experiment_id], output_format="list"
    )
    assert len(runs) == 20, "there should be 20 runs total, 1 parent and 19 nested"
    parent_runs = [
        run for run in runs if run.data.tags.get("mlflow.parentRunId") is None  # type: ignore
    ]
    assert len(parent_runs) == 1
    nested_runs = [
        run for run in runs if run.data.tags.get("mlflow.parentRunId") is not None  # type: ignore
    ]
    assert len(nested_runs) == 19


def test_progress_logger_without_mlflow(
    spark_session: SparkSession, test_setup: Any
) -> None:
    clean_spark_session(spark_session)
    data_dir: Path = Path(__file__).parent.joinpath("./")
    temp_dir: Path = data_dir.joinpath("temp")

    flights_path: str = f"file://{data_dir.joinpath('flights.csv')}"
    export_path: str = str(temp_dir.joinpath("output").joinpath("flights.json"))

    schema = StructType([])

    spark_session.createDataFrame(spark_session.sparkContext.emptyRDD(), schema)

    spark_session.sql("DROP TABLE IF EXISTS default.flights")

    spark_session.createDataFrame(
        [
            (1, "Qureshi", "Imran"),
            (2, "Vidal", "Michael"),
        ],  # noqa: E231
        ["member_id", "last_name", "first_name"],
    ).createOrReplaceTempView("patients")

    source_df: DataFrame = spark_session.table("patients")

    df = source_df.select("member_id")
    df.createOrReplaceTempView("members")

    # Act
    parameters = {
        "flights_path": flights_path,
        "feature_path": data_dir.joinpath(
            "library/features/carriers_multiple_mappings/v1"
        ),
        "foo": "bar",
        "view2": "my_view_2",
        "export_path": export_path,
    }

    with ProgressLogger() as progress_logger:
        pipeline: SimplePipeline = SimplePipeline(
            parameters=parameters, progress_logger=progress_logger
        )
        transformer = pipeline.fit(df)
        transformer.transform(df)
    # semi hack -- reset the tracking url s
    mlflow.set_tracking_uri(uri="")
    experiments = ProgressLogger.get_experiments()
    assert len(experiments) == 0

    mlflow_default_dir: Path = data_dir.joinpath("mlruns")
    if os.path.isdir(mlflow_default_dir):
        rmtree(mlflow_default_dir)


def test_progress_logger_mlflow_error_handling(test_setup: Any) -> None:
    data_dir: Path = Path(__file__).parent.joinpath("./")
    temp_dir: Path = data_dir.joinpath("temp")
    output_dir: Path = temp_dir.joinpath("output")
    event_log_path = output_dir.joinpath("event_log")

    if os.path.exists(data_dir.joinpath("mlruns")) is False:
        os.makedirs(data_dir.joinpath("mlruns"))

    class FileEventLogger(EventLogger):
        def __init__(self, log_path: Path):
            self.log_path = log_path
            os.makedirs(self.log_path, exist_ok=True)

        def log_event(self, event_name: str, event_text: str) -> None:
            log_file_path: Path = self.log_path.joinpath(
                f"{event_name.replace(' ', '_')}"
            )
            with open(log_file_path, "w") as text_file:
                text_file.write(event_text)

    file_event_logger = FileEventLogger(log_path=event_log_path)

    parameters = {"foo": "bar", "view2": "my_view_2"}

    artifact_url = str(temp_dir.joinpath("mlflow_artifacts"))
    experiment_name: str = "error_tests"

    mlflow_config = MlFlowConfig(
        parameters=parameters,
        experiment_name=experiment_name,
        flow_run_name="run",
        mlflow_tracking_url=MLFLOW_TRACKING_URI,
        artifact_url=artifact_url,
    )
    with ProgressLogger(
        mlflow_config=mlflow_config, event_loggers=[file_event_logger]
    ) as progress_logger:
        # log a param with the same key and different values and
        # verify we get other params logged and notification of failure
        params = {"bar": "foo", "foo": "foo", "log": "this"}
        progress_logger.log_params(params=params, log_level=LogLevel.INFO)

        # test with different data types to see if we get an error when logging
        progress_logger.log_param("page_size", 200, log_level=LogLevel.INFO)  # type: ignore
        progress_logger.log_param("catalog_entry_name", None, log_level=LogLevel.INFO)  # type: ignore

        progress_logger.log_metric(name=200, time_diff_in_minutes=1, log_level=LogLevel.INFO)  # type: ignore

    # assert that there are all the params logged except for the one causing the error
    experiment = mlflow.get_experiment_by_name(name=experiment_name)
    assert experiment is not None, "the mlflow experiment was not created"

    runs: Union[List[Run], "pandas.DataFrame"] = mlflow.search_runs(
        experiment_ids=[experiment.experiment_id], output_format="list"
    )
<<<<<<< HEAD
    assert len(runs) >= 1
    if isinstance(runs, list):
=======
    if isinstance(runs, list) and len(runs) > 0:
>>>>>>> 94680f18
        run: mlflow.entities.Run = runs[0]  # Run object
        assert run.info.status == RunStatus.to_string(RunStatus.FINISHED)  # type: ignore

        # assert that the 'log' param was set properly
        log_param_value = run.data.params.get("log")
        assert log_param_value == "this"

    # assert that an event notification was sent out
    event_log_files = os.listdir(event_log_path)
    assert len(event_log_files) >= 1


def test_progress_logger_mlflow_error_handling_when_tracking_server_is_inaccessible(
    spark_session: SparkSession, test_setup: Any
) -> None:
    # Arrange
    clean_spark_session(spark_session)
    data_dir: Path = Path(__file__).parent.joinpath("./")
    temp_dir: Path = data_dir.joinpath("temp")
    flights_path: str = f"file://{data_dir.joinpath('flights.csv')}"
    export_path: str = str(temp_dir.joinpath("output").joinpath("flights.json"))

    schema = StructType([])

    spark_session.createDataFrame(spark_session.sparkContext.emptyRDD(), schema)

    spark_session.sql("DROP TABLE IF EXISTS default.flights")

    spark_session.createDataFrame(
        [
            (1, "Qureshi", "Imran"),
            (2, "Vidal", "Michael"),
        ],  # noqa: E231
        ["member_id", "last_name", "first_name"],
    ).createOrReplaceTempView("patients")

    source_df: DataFrame = spark_session.table("patients")

    df = source_df.select("member_id")
    df.createOrReplaceTempView("members")

    # Act
    parameters = {
        "flights_path": flights_path,
        "feature_path": data_dir.joinpath(
            "library/features/carriers_multiple_mappings/v1"
        ),
        "foo": "bar",
        "view2": "my_view_2",
        "export_path": export_path,
        "conn_str": WAREHOUSE_CONNECTION_STRING,
    }

    flow_run_name = "fluffy-fox"

    mlflow_tracking_url = "https://blah"  # giving it an invalid URL to simulate tracking server being down
    artifact_url = str(temp_dir.joinpath("mlflow_artifacts"))
    random_string = "".join(
        random.choice(string.ascii_uppercase + string.digits) for _ in range(20)
    )
    experiment_name = random_string

    mlflow_config = MlFlowConfig(
        parameters=parameters,
        experiment_name=experiment_name,
        flow_run_name=flow_run_name,
        mlflow_tracking_url=str(mlflow_tracking_url),
        artifact_url=artifact_url,
    )

    with ProgressLogger(mlflow_config=mlflow_config) as progress_logger:
        pipeline: SimplePipeline = SimplePipeline(
            parameters=parameters, progress_logger=progress_logger
        )
        transformer = pipeline.fit(df)
        transformer.transform(df)

    result_df: DataFrame = spark_session.sql("SELECT * FROM flights2")
    result_df.show()

    assert result_df.count() > 0<|MERGE_RESOLUTION|>--- conflicted
+++ resolved
@@ -356,12 +356,7 @@
     runs: Union[List[Run], "pandas.DataFrame"] = mlflow.search_runs(
         experiment_ids=[experiment.experiment_id], output_format="list"
     )
-<<<<<<< HEAD
-    assert len(runs) >= 1
-    if isinstance(runs, list):
-=======
     if isinstance(runs, list) and len(runs) > 0:
->>>>>>> 94680f18
         run: mlflow.entities.Run = runs[0]  # Run object
         assert run.info.status == RunStatus.to_string(RunStatus.FINISHED)  # type: ignore
 
