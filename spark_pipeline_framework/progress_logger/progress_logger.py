import re
from os import environ
from pathlib import Path
from tempfile import TemporaryDirectory
from types import TracebackType
from typing import Optional, List, Dict, Any

# noinspection PyPackageRequirements
import mlflow  # type: ignore

# noinspection PyPackageRequirements
from mlflow.entities import Experiment, RunStatus  # type: ignore

from spark_pipeline_framework.event_loggers.event_logger import EventLogger
from spark_pipeline_framework.logger.log_level import LogLevel
from spark_pipeline_framework.logger.yarn_logger import get_logger


class MlFlowConfig:
    def __init__(
        self,
        mlflow_tracking_url: str,
        artifact_url: str,
        experiment_name: str,
        flow_run_name: str,
        parameters: Dict[str, Any],
    ):
        self.mlflow_tracking_url = mlflow_tracking_url
        self.artifact_url = artifact_url
        self.experiment_name = experiment_name
        self.flow_run_name = flow_run_name
        self.parameters = parameters

    def clone(self) -> "MlFlowConfig":
        return MlFlowConfig(
            mlflow_tracking_url=self.mlflow_tracking_url,
            artifact_url=self.artifact_url,
            experiment_name=self.experiment_name,
            flow_run_name=self.flow_run_name,
            parameters=self.parameters.copy(),
        )


class ProgressLogger:
    def __init__(
        self,
        event_loggers: Optional[List[EventLogger]] = None,
        mlflow_config: Optional[MlFlowConfig] = None,
    ) -> None:
        self.logger = get_logger(__name__)
        self.event_loggers: Optional[List[EventLogger]] = event_loggers
        self.mlflow_config: Optional[MlFlowConfig] = mlflow_config
        system_log_level_text: Optional[str] = environ.get("LOGLEVEL")
        self.system_log_level: Optional[LogLevel] = (
            LogLevel.from_str(system_log_level_text)
            if system_log_level_text is not None
            else None
        )

    def __enter__(self) -> "ProgressLogger":
        if self.mlflow_config is None:
            self.logger.info("MLFLOW IS NOT ENABLED")
            return self
        self.logger.info("MLFLOW IS ENABLED")

        try:
            mlflow.set_tracking_uri(self.mlflow_config.mlflow_tracking_url)
            self.logger.info(f"MLFLOW TRACKING URL: {mlflow.get_tracking_uri()}")
            self.start_mlflow_run(
                run_name=self.mlflow_config.flow_run_name, is_nested=False
            )
            # set the parameters used in the pipeline run
            self.log_params(params=self.mlflow_config.parameters)
        except Exception as e:
            self.log_event(
                "mlflow initialization error. suppressing and continuing.",
                str({e}),
                log_level=LogLevel.ERROR,
            )
            self.mlflow_config = None  # since there are checks for this everywhere, quick way to bypass MLFlow

        return self

    def __exit__(
        self,
        exc_type: Optional[BaseException],
        exc_value: Optional[BaseException],
        traceback: Optional[TracebackType],
    ) -> None:
        self.logger.info("ENDING PARENT RUN")
        if exc_value:
            # there was an exception so mark the parent run as failed
            self.end_mlflow_run(status=RunStatus.FAILED)
        # safe to call without checking if we have a tracking url set for mlflow
        mlflow.end_run()

    def start_mlflow_run(self, run_name: str, is_nested: bool = True) -> None:
        if self.mlflow_config is None:
            return
        # get or create experiment
        experiment: Experiment = mlflow.get_experiment_by_name(
            name=self.mlflow_config.experiment_name
        )

        if experiment is None:
            experiment_id: str = mlflow.create_experiment(
                name=self.mlflow_config.experiment_name,
                artifact_location=self.mlflow_config.artifact_url,
            )
        else:
            experiment_id = experiment.experiment_id
        mlflow.set_experiment(experiment_id=experiment_id)

        mlflow.start_run(run_name=run_name, nested=is_nested)

    # noinspection PyMethodMayBeStatic
    def end_mlflow_run(self, status: RunStatus = RunStatus.FINISHED) -> None:
        mlflow.end_run(status=RunStatus.to_string(status))

    def log_metric(
        self,
        name: str,
        time_diff_in_minutes: float,
        log_level: LogLevel = LogLevel.TRACE,
    ) -> None:
        self.logger.info(f"{name}: {time_diff_in_minutes} min")
        if self.mlflow_config is not None:
            try:
                mlflow.log_metric(
                    key=self.__mlflow_clean_string(name), value=time_diff_in_minutes
                )
            except Exception as e:
<<<<<<< HEAD
                self.log_event(
                    event_name="mlflow log metric error", event_text=str({e})
                )

    def log_param(self, key: str, value: str) -> None:
        self.write_to_log(entry_name=key, message=value)
=======
                self.log_event("mlflow log metric error", str({e}), log_level=log_level)

    def log_param(
        self, key: str, value: str, log_level: LogLevel = LogLevel.TRACE
    ) -> None:
        self.write_to_log(name=key, message=value)
>>>>>>> d0a36e0e
        if self.mlflow_config is not None:
            try:
                mlflow.log_param(
                    key=self.__mlflow_clean_string(key),
                    value=self.__mlflow_clean_param_value(value),
                )
            except Exception as e:
<<<<<<< HEAD
                self.log_event(event_name="mlflow log param error", event_text=str({e}))
=======
                self.log_event("mlflow log param error", str({e}), log_level=log_level)
>>>>>>> d0a36e0e

    def log_params(
        self, params: Dict[str, Any], log_level: LogLevel = LogLevel.TRACE
    ) -> None:
        if self.mlflow_config is not None:
            # intentionally not using mlflow.log_params due to issues with its SqlAlchemy implementation
            for key, value in params.items():
                self.log_param(key=key, value=value, log_level=log_level)

<<<<<<< HEAD
    # noinspection PyMethodMayBeStatic
    def __mlflow_clean_string(self, value: str) -> str:
=======
    @staticmethod
    def __mlflow_clean_string(value: str) -> str:
>>>>>>> d0a36e0e
        """

        MLFlow keys may only contain alphanumerics, underscores (_),
        dashes (-), periods (.), spaces ( ), and slashes (/)


        mlflow run metric names through https://docs.python.org/3/library/os.path.html#os.path.normpath when validating
        metric names
        (https://github.com/mlflow/mlflow/blob/217799b10780b22f787137f80f5cf5c2b5cf85b1/mlflow/utils/validation.py#L95).
        one side effect of this is if the value contains `//` it will be changed to `/`
        and fail the _validate_metric_name check.
        """
        value = str(value).replace("//", "/")
        # noinspection RegExpRedundantEscape
        return re.sub(r"[^\w\-\.\s\/]", "-", value)

<<<<<<< HEAD
    # noinspection PyMethodMayBeStatic
    def __mlflow_clean_param_value(self, param_value: str) -> str:
=======
    @staticmethod
    def __mlflow_clean_param_value(param_value: str) -> str:
>>>>>>> d0a36e0e
        """
        replace sensitive values in the string with asterisks
        """
        sensitive_value_replacement: str = "*******"
        db_password_regex = r"(?<=:)\w+(?=@)"
        cleaned_value = re.sub(
            db_password_regex, sensitive_value_replacement, str(param_value)
        )

        return cleaned_value

    # noinspection PyUnusedLocal
    def log_artifact(
        self, key: str, contents: str, folder_path: Optional[str] = None
    ) -> None:
        if self.mlflow_config is not None:
            try:
                with TemporaryDirectory() as temp_dir_name:
                    data_dir: Path = Path(temp_dir_name)
                    file_path: Path = data_dir.joinpath(key)
                    file_path.parent.mkdir(exist_ok=True, parents=True)
                    with open(file_path, "w") as file:
                        file.write(contents)
                        self.logger.info(f"Wrote sql to {file_path}")

                    if self.mlflow_config is not None:
                        mlflow.log_artifact(local_path=str(file_path))

<<<<<<< HEAD
        except Exception as e:
            self.log_event(
                event_name="Error in log_artifact writing to mlflow", event_text=str(e)
            )

    def write_to_log(
        self, *, entry_name: Optional[str], message: str = "", **kwargs: Any
    ) -> bool:
        if entry_name:
            self.logger.info(
                (f"{entry_name}: " + str(message)).format(**kwargs),
                **{entry_name: entry_name, **kwargs},
            )
        else:
            self.logger.info(str(message).format(**kwargs), **kwargs)
=======
            except Exception as e:
                self.log_event("Error in log_artifact writing to mlflow", str(e))

    def write_to_log(
        self, name: str, message: str = "", log_level: LogLevel = LogLevel.INFO
    ) -> bool:
        if log_level == LogLevel.ERROR:
            self.logger.error(name + ": " + str(message))
        elif log_level == LogLevel.INFO:
            self.logger.info(name + ": " + str(message))
        else:
            self.logger.debug(name + ": " + str(message))
>>>>>>> d0a36e0e
        return True

    def write_error_to_log(
        self, *, entry_name: Optional[str], message: str = "", **kwargs: Any
    ) -> bool:
        if entry_name:
            self.logger.error(
                f"{entry_name}: " + str(message),
                extra={entry_name: entry_name, **kwargs},
            )
        else:
            self.logger.error(str(message), extra=kwargs)
        return True

    # noinspection PyUnusedLocal
    def log_exception(
        self, event_name: str, event_text: str, ex: Exception, **kwargs: Any
    ) -> None:
        self.log_artifact("_exception.txt", str(ex))
        if self.event_loggers:
            for event_logger in self.event_loggers:
                event_logger.log_exception(
                    event_name=event_name, event_text=event_text, ex=ex
                )

    def log_progress_event(
        self,
        event_name: str,
        current: int,
        total: int,
        event_format_string: str,
        backoff: bool = True,
<<<<<<< HEAD
        **kwargs: Any,
    ) -> None:
        self.logger.info(
            event_format_string.format(event_name, current, total),
            **{"isProgressEvent": True, **kwargs},  # type: ignore
        )
        if self.event_loggers:
            for event_logger in self.event_loggers:
                event_logger.log_progress_event(
                    event_name=event_name,
                    current=current,
                    total=total,
                    event_format_string=event_format_string,
                    backoff=backoff,
                )

    def log_event(self, *, event_name: str, event_text: str, **kwargs: Any) -> None:
        self.write_to_log(
            entry_name=event_name, message=event_text, **{"isEvent": True, **kwargs}
        )
        if self.event_loggers:
            for event_logger in self.event_loggers:
                event_logger.log_event(event_name=event_name, event_text=event_text)
=======
        log_level: LogLevel = LogLevel.TRACE,
    ) -> None:
        self.logger.info(event_format_string.format(event_name, current, total))
        if not self.system_log_level or self.system_log_level == LogLevel.INFO:
            if (
                log_level == LogLevel.INFO or log_level == LogLevel.ERROR
            ):  # log only INFO messages
                if self.event_loggers:
                    for event_logger in self.event_loggers:
                        event_logger.log_progress_event(
                            event_name=event_name,
                            current=current,
                            total=total,
                            event_format_string=event_format_string,
                            backoff=backoff,
                        )
        else:  # LOGLEVEL is lower than INFO
            if self.event_loggers:
                for event_logger in self.event_loggers:
                    event_logger.log_progress_event(
                        event_name=event_name,
                        current=current,
                        total=total,
                        event_format_string=event_format_string,
                        backoff=backoff,
                    )

    def log_event(
        self, event_name: str, event_text: str, log_level: LogLevel = LogLevel.TRACE
    ) -> None:
        self.write_to_log(name=event_name, message=event_text)
        if not self.system_log_level or self.system_log_level == LogLevel.INFO:
            if (
                log_level == LogLevel.INFO or log_level == LogLevel.ERROR
            ):  # log only INFO messages
                if self.event_loggers:
                    for event_logger in self.event_loggers:
                        event_logger.log_event(
                            event_name=event_name, event_text=event_text
                        )
        else:
            if self.event_loggers:
                for event_logger in self.event_loggers:
                    event_logger.log_event(event_name=event_name, event_text=event_text)
>>>>>>> d0a36e0e
<|MERGE_RESOLUTION|>--- conflicted
+++ resolved
@@ -130,21 +130,16 @@
                     key=self.__mlflow_clean_string(name), value=time_diff_in_minutes
                 )
             except Exception as e:
-<<<<<<< HEAD
                 self.log_event(
-                    event_name="mlflow log metric error", event_text=str({e})
-                )
-
-    def log_param(self, key: str, value: str) -> None:
-        self.write_to_log(entry_name=key, message=value)
-=======
-                self.log_event("mlflow log metric error", str({e}), log_level=log_level)
+                    event_name="mlflow log metric error",
+                    event_text=str({e}),
+                    log_level=log_level,
+                )
 
     def log_param(
         self, key: str, value: str, log_level: LogLevel = LogLevel.TRACE
     ) -> None:
-        self.write_to_log(name=key, message=value)
->>>>>>> d0a36e0e
+        self.write_to_log(entry_name=key, message=value)
         if self.mlflow_config is not None:
             try:
                 mlflow.log_param(
@@ -152,11 +147,11 @@
                     value=self.__mlflow_clean_param_value(value),
                 )
             except Exception as e:
-<<<<<<< HEAD
-                self.log_event(event_name="mlflow log param error", event_text=str({e}))
-=======
-                self.log_event("mlflow log param error", str({e}), log_level=log_level)
->>>>>>> d0a36e0e
+                self.log_event(
+                    event_name="mlflow log param error",
+                    event_text=str({e}),
+                    log_level=log_level,
+                )
 
     def log_params(
         self, params: Dict[str, Any], log_level: LogLevel = LogLevel.TRACE
@@ -166,13 +161,8 @@
             for key, value in params.items():
                 self.log_param(key=key, value=value, log_level=log_level)
 
-<<<<<<< HEAD
-    # noinspection PyMethodMayBeStatic
-    def __mlflow_clean_string(self, value: str) -> str:
-=======
     @staticmethod
     def __mlflow_clean_string(value: str) -> str:
->>>>>>> d0a36e0e
         """
 
         MLFlow keys may only contain alphanumerics, underscores (_),
@@ -189,13 +179,8 @@
         # noinspection RegExpRedundantEscape
         return re.sub(r"[^\w\-\.\s\/]", "-", value)
 
-<<<<<<< HEAD
-    # noinspection PyMethodMayBeStatic
-    def __mlflow_clean_param_value(self, param_value: str) -> str:
-=======
     @staticmethod
     def __mlflow_clean_param_value(param_value: str) -> str:
->>>>>>> d0a36e0e
         """
         replace sensitive values in the string with asterisks
         """
@@ -224,36 +209,38 @@
                     if self.mlflow_config is not None:
                         mlflow.log_artifact(local_path=str(file_path))
 
-<<<<<<< HEAD
-        except Exception as e:
-            self.log_event(
-                event_name="Error in log_artifact writing to mlflow", event_text=str(e)
-            )
+            except Exception as e:
+                self.log_event(
+                    event_name="Error in log_artifact writing to mlflow",
+                    event_text=str(e),
+                )
 
     def write_to_log(
-        self, *, entry_name: Optional[str], message: str = "", **kwargs: Any
+        self,
+        *,
+        entry_name: Optional[str],
+        message: str = "",
+        log_level: LogLevel = LogLevel.INFO,
     ) -> bool:
         if entry_name:
-            self.logger.info(
-                (f"{entry_name}: " + str(message)).format(**kwargs),
-                **{entry_name: entry_name, **kwargs},
-            )
+            if log_level == LogLevel.ERROR:
+                self.logger.error(
+                    (f"{entry_name}: " + str(message)).format(**kwargs),
+                    **{entry_name: entry_name, **kwargs},
+                )
+            elif log_level == LogLevel.INFO:
+                self.logger.info(
+                    (f"{entry_name}: " + str(message)).format(**kwargs),
+                    **{entry_name: entry_name, **kwargs},
+                )
+            else:
+                self.logger.debug(
+                    (f"{entry_name}: " + str(message)).format(**kwargs),
+                    **{entry_name: entry_name, **kwargs},
+                )
         else:
             self.logger.info(str(message).format(**kwargs), **kwargs)
-=======
-            except Exception as e:
-                self.log_event("Error in log_artifact writing to mlflow", str(e))
-
-    def write_to_log(
-        self, name: str, message: str = "", log_level: LogLevel = LogLevel.INFO
-    ) -> bool:
-        if log_level == LogLevel.ERROR:
-            self.logger.error(name + ": " + str(message))
-        elif log_level == LogLevel.INFO:
-            self.logger.info(name + ": " + str(message))
-        else:
-            self.logger.debug(name + ": " + str(message))
->>>>>>> d0a36e0e
+
         return True
 
     def write_error_to_log(
@@ -286,34 +273,13 @@
         total: int,
         event_format_string: str,
         backoff: bool = True,
-<<<<<<< HEAD
+        log_level: LogLevel = LogLevel.TRACE,
         **kwargs: Any,
     ) -> None:
         self.logger.info(
             event_format_string.format(event_name, current, total),
             **{"isProgressEvent": True, **kwargs},  # type: ignore
         )
-        if self.event_loggers:
-            for event_logger in self.event_loggers:
-                event_logger.log_progress_event(
-                    event_name=event_name,
-                    current=current,
-                    total=total,
-                    event_format_string=event_format_string,
-                    backoff=backoff,
-                )
-
-    def log_event(self, *, event_name: str, event_text: str, **kwargs: Any) -> None:
-        self.write_to_log(
-            entry_name=event_name, message=event_text, **{"isEvent": True, **kwargs}
-        )
-        if self.event_loggers:
-            for event_logger in self.event_loggers:
-                event_logger.log_event(event_name=event_name, event_text=event_text)
-=======
-        log_level: LogLevel = LogLevel.TRACE,
-    ) -> None:
-        self.logger.info(event_format_string.format(event_name, current, total))
         if not self.system_log_level or self.system_log_level == LogLevel.INFO:
             if (
                 log_level == LogLevel.INFO or log_level == LogLevel.ERROR
@@ -339,9 +305,15 @@
                     )
 
     def log_event(
-        self, event_name: str, event_text: str, log_level: LogLevel = LogLevel.TRACE
-    ) -> None:
-        self.write_to_log(name=event_name, message=event_text)
+        self,
+        event_name: str,
+        event_text: str,
+        log_level: LogLevel = LogLevel.TRACE,
+        **kwargs: Any,
+    ) -> None:
+        self.write_to_log(
+            entry_name=event_name, message=event_text, **{"isEvent": True, **kwargs}
+        )
         if not self.system_log_level or self.system_log_level == LogLevel.INFO:
             if (
                 log_level == LogLevel.INFO or log_level == LogLevel.ERROR
@@ -354,5 +326,4 @@
         else:
             if self.event_loggers:
                 for event_logger in self.event_loggers:
-                    event_logger.log_event(event_name=event_name, event_text=event_text)
->>>>>>> d0a36e0e
+                    event_logger.log_event(event_name=event_name, event_text=event_text)