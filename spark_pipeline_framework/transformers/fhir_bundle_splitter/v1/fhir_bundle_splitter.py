from typing import Dict, Any, Optional, List, Set

# noinspection PyProtectedMember
from spark_pipeline_framework.utilities.capture_parameters import capture_parameters
from pyspark.sql.types import Row, ArrayType, StringType
from pyspark.ml.param import Param
from pyspark.sql import Column
from pyspark.sql.dataframe import DataFrame

# noinspection PyUnresolvedReferences
from pyspark.sql.functions import (
    col,
    from_json,
    get_json_object,
    transform,
    array_distinct,
)
from pyspark.sql.functions import filter
from spark_fhir_schemas.r4.resources.resource_schema_index import ResourceSchemaIndex
from spark_pipeline_framework.logger.yarn_logger import get_logger
from spark_pipeline_framework.progress_logger.progress_logger import ProgressLogger
from spark_pipeline_framework.transformers.framework_transformer.v1.framework_transformer import (
    FrameworkTransformer,
)


class FhirBundleSplitter(FrameworkTransformer):
    # noinspection PyUnusedLocal
    @capture_parameters
    def __init__(
        self,
        view: str,
        fail_fast: bool = True,
        resource_types: Optional[List[str]] = None,
        name: Optional[str] = None,
        parameters: Optional[Dict[str, Any]] = None,
        progress_logger: Optional[ProgressLogger] = None,
    ):
        super().__init__(
            name=name, parameters=parameters, progress_logger=progress_logger
        )

        self.logger = get_logger(__name__)

        self.view: Param[str] = Param(self, "view", "")
        self._setDefault(view=view)

        self.fail_fast: Param[bool] = Param(self, "fail_fast", "")
        self._setDefault(fail_fast=fail_fast)

        self.resource_types: Param[Optional[List[str]]] = Param(
            self, "resource_types", ""
        )
        self._setDefault(resource_types=resource_types)

        kwargs = self._input_kwargs
        self.setParams(**kwargs)

    def _transform(self, df: DataFrame) -> DataFrame:
        view: str = self.getView()
        fail_fast: bool = self.getFailFast()
        resource_types: Optional[List[str]] = self.getResourceTypes()
        progress_logger: Optional[ProgressLogger] = self.getProgressLogger()

        # Assumes the schema to be BundleSchema.get_schema()
        df = df.sparkSession.table(view)

        # if caller did not pass resource types then get them from the data (albeit pretty slow)
        if resource_types is None:
            if progress_logger:
                progress_logger.write_to_log(
<<<<<<< HEAD
                    entry_name="fhir_bundle_splitter",
                    message="WARNING: No resource types as passed so we will analyze the data to find resource types."
                    "This can be slow.",
=======
                    "WARNING: No resource types are passed. Auto detection in progress... This can be slow."
>>>>>>> d0a36e0e
                )
            resource_types_rows: List[Row] = df.select(
                array_distinct(
                    transform(
                        col("entry"),
                        lambda x: get_json_object(x["resource"], "$.resourceType"),
                    )
                )
            ).collect()

            resource_types_set: Set[str] = set()
            for resource_types_row in resource_types_rows:
                for resource_types_list in resource_types_row:
                    for resource_type in resource_types_list:
                        resource_types_set.add(resource_type)
            resource_types = list(resource_types_set)

            if progress_logger:
                progress_logger.write_to_log(
                    entry_name="fhir_bundle_splitter",
                    message="Following resource types were found in the data: {resource_types}",
                    resource_types=resource_types,
                )

        column_specs: Dict[str, Column] = {
            resource_type.lower(): from_json(
                filter(
                    df["entry"],
                    lambda x: get_json_object(x["resource"], "$.resourceType")
                    == resource_type,
                )
                .getField("resource")
                .cast(StringType()),
                schema=ArrayType(ResourceSchemaIndex.get(resource_type).get_schema()),
                options={"mode": "FAILFAST"} if fail_fast else None,
            )
            for resource_type in resource_types
        }

        df = df.withColumns(column_specs)
        df.createOrReplaceTempView(view)
        return df

    # noinspection PyPep8Naming,PyMissingOrEmptyDocstring
    def getView(self) -> str:
        return self.getOrDefault(self.view)

    # noinspection PyPep8Naming,PyMissingOrEmptyDocstring
    def getFailFast(self) -> bool:
        return self.getOrDefault(self.fail_fast)

    # noinspection PyPep8Naming,PyMissingOrEmptyDocstring
    def getResourceTypes(self) -> Optional[List[str]]:
        return self.getOrDefault(self.resource_types)<|MERGE_RESOLUTION|>--- conflicted
+++ resolved
@@ -69,13 +69,7 @@
         if resource_types is None:
             if progress_logger:
                 progress_logger.write_to_log(
-<<<<<<< HEAD
-                    entry_name="fhir_bundle_splitter",
-                    message="WARNING: No resource types as passed so we will analyze the data to find resource types."
-                    "This can be slow.",
-=======
                     "WARNING: No resource types are passed. Auto detection in progress... This can be slow."
->>>>>>> d0a36e0e
                 )
             resource_types_rows: List[Row] = df.select(
                 array_distinct(
@@ -99,7 +93,6 @@
                     message="Following resource types were found in the data: {resource_types}",
                     resource_types=resource_types,
                 )
-
         column_specs: Dict[str, Column] = {
             resource_type.lower(): from_json(
                 filter(
