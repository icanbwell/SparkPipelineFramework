import asyncio
import json
from typing import Dict, Any, Optional, Union, List, Callable

# noinspection PyProtectedMember
from spark_pipeline_framework.utilities.capture_parameters import capture_parameters
from pyspark.ml import Transformer
from pyspark.sql.dataframe import DataFrame
from spark_pipeline_framework.logger.yarn_logger import get_logger
from spark_pipeline_framework.progress_logger.progress_logger import ProgressLogger
from spark_pipeline_framework.transformers.framework_transformer.v1.framework_transformer import (
    FrameworkTransformer,
)
from spark_pipeline_framework.utilities.parallel_pipeline_executor.v1.parallel_pipeline_executor import (
    ParallelPipelineExecutor,
)
from spark_pipeline_framework.utilities.spark_data_frame_helpers import (
    create_empty_dataframe,
)


class FrameworkParallelExecutor(FrameworkTransformer):
    # noinspection PyUnusedLocal
    @capture_parameters
    def __init__(
        self,
        *,
        enable: Union[bool, Callable[[DataFrame], bool]] = True,
        enable_if_view_not_empty: Optional[
            Union[str, Callable[[Optional[str]], str]]
        ] = None,
        stages: Union[List[Transformer], Callable[[], List[Transformer]]],
        max_parallel_tasks: int = 5,
        name: Optional[str] = None,
        parameters: Optional[Dict[str, Any]] = None,
        progress_logger: Optional[ProgressLogger] = None,
    ):
        """
        Runs the provided stages in parallel


        :param stages: list of transformers or a function that returns a list of transformers
        :param max_parallel_tasks: number of concurrent tasks to create
        """
        super().__init__(
            name=name, parameters=parameters, progress_logger=progress_logger
        )

        self.logger = get_logger(__name__)

        self.max_parallel_tasks: int = max_parallel_tasks

        self.stages: Union[List[Transformer], Callable[[], List[Transformer]]] = stages

        self.enable: Union[bool, Callable[[DataFrame], bool]] = enable

        self.enable_if_view_not_empty: Optional[
            Union[str, Callable[[Optional[str]], str]]
        ] = enable_if_view_not_empty

        kwargs = self._input_kwargs
        self.setParams(**kwargs)

    def _transform(self, df: DataFrame) -> DataFrame:
        progress_logger: Optional[ProgressLogger] = self.getProgressLogger()
        if progress_logger is not None:
            progress_logger.write_to_log(
                entry_name=self.getName(),
                message="---- Starting parallel run: "
                + "max_parallel_tasks: {max_parallel_tasks}, "
                + " ---------",
                max_parallel_tasks=self.max_parallel_tasks,
            )

        enable = self.enable(df) if callable(self.enable) else self.enable
        view_enable_if_view_not_empty = (
            self.enable_if_view_not_empty(self.loop_id)
            if callable(self.enable_if_view_not_empty)
            else self.enable_if_view_not_empty
        )
        enable_if_view_not_empty = (
            (
                df.sparkSession.catalog.tableExists(view_enable_if_view_not_empty)
                and not df.sparkSession.table(view_enable_if_view_not_empty).isEmpty()
            )
            if view_enable_if_view_not_empty
            else True
        )
        if (enable or enable is None) and enable_if_view_not_empty:
            stages: List[Transformer] = (
                self.stages if not callable(self.stages) else self.stages()
            )
            if stages and len(stages) > 0:
                if self.max_parallel_tasks > 1:
                    asyncio.run(
                        self._process_async(df, stages, progress_logger=progress_logger)
                    )
                else:
                    self._process_sync(df, stages, progress_logger=progress_logger)
        else:
            if progress_logger is not None:
                progress_logger.write_to_log(
<<<<<<< HEAD
                    entry_name=self.getName() or "FrameworkTransformerGroup",
                    message="Skipping stages because enable {enable} did not evaluate to True",
                    enable=self.enable or self.enable_if_view_not_empty,
=======
                    self.getName() or "FrameworkTransformerGroup",
                    f"Skipping stages because enable "
                    + f"{self.enable or self.enable_if_view_not_empty} did not evaluate to True",
>>>>>>> d0a36e0e
                )

        return df

    async def _process_async(
        self,
        df: DataFrame,
        stages: List[Transformer],
        progress_logger: Optional[ProgressLogger],
    ) -> None:
        """
        Saves the output asynchronously
        :param progress_logger:
        :param stages:
        :param df:
        """
        logger = get_logger(__name__)
        logger.info("Started process_async")

        pipeline_executor: ParallelPipelineExecutor = ParallelPipelineExecutor(
            progress_logger=progress_logger, max_tasks=self.max_parallel_tasks
        )

        for stage in stages:
            stage_name: str = (
                stage.getName() if hasattr(stage, "getName") else "Unknown Transformer"
            )
            if hasattr(stage, "set_loop_id"):
                stage.set_loop_id(self.loop_id)

            assert (
                stage_name
            ), f"name must be set on every transformer in FrameworkParallelExecutor: f{json.dumps(stage, default=str)}"
            # convert each stage into a list of stages, so it can run in parallel
            pipeline_executor.append(name=stage_name, list_of_stages=[stage])

        # use a new df everytime to avoid keeping data in memory too long
        df.unpersist(blocking=True)
        df = create_empty_dataframe(df.sparkSession)

        async for name, _ in pipeline_executor.transform_async(df, df.sparkSession):
            if name:
                logger.info(f"Finished running parallel stage {name}")

        logger.info("Finished process_async")

    def _process_sync(
        self,
        df: DataFrame,
        stages: List[Transformer],
        progress_logger: Optional[ProgressLogger],
    ) -> None:
        """
        Saves the output asynchronously
        :param progress_logger:
        :param stages:
        :param df:
        """
        logger = get_logger(__name__)
        logger.info("Started process_sync")

        for stage in stages:
            stage_name: str = (
                stage.getName() if hasattr(stage, "getName") else "Unknown Transformer"
            )
            if hasattr(stage, "set_loop_id"):
                stage.set_loop_id(self.loop_id)

            assert (
                stage_name
            ), f"name must be set on every transformer in FrameworkParallelExecutor: f{json.dumps(stage, default=str)}"
            df = stage.transform(df)

        logger.info("Finished process_sync")

    def as_dict(self) -> Dict[str, Any]:
        return {
            **(super().as_dict()),
            "stages": (
                [s.as_dict() for s in self.stages]  # type: ignore
                if not callable(self.stages)
                else str(self.stages)
            ),
        }<|MERGE_RESOLUTION|>--- conflicted
+++ resolved
@@ -100,15 +100,9 @@
         else:
             if progress_logger is not None:
                 progress_logger.write_to_log(
-<<<<<<< HEAD
                     entry_name=self.getName() or "FrameworkTransformerGroup",
                     message="Skipping stages because enable {enable} did not evaluate to True",
                     enable=self.enable or self.enable_if_view_not_empty,
-=======
-                    self.getName() or "FrameworkTransformerGroup",
-                    f"Skipping stages because enable "
-                    + f"{self.enable or self.enable_if_view_not_empty} did not evaluate to True",
->>>>>>> d0a36e0e
                 )
 
         return df
