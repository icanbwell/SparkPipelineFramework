import asyncio
import json
import math
from datetime import datetime
from json import JSONDecodeError
from pathlib import Path
from typing import Any, Dict, Iterable, List, Optional, Union, cast, Callable

# noinspection PyPep8Naming
import pyspark.sql.functions as F
from furl import furl
from helix_fhir_client_sdk.filters.sort_field import SortField
from helix_fhir_client_sdk.responses.fhir_get_response import FhirGetResponse

from spark_pipeline_framework.utilities.capture_parameters import capture_parameters

from pyspark.ml.param import Param
from pyspark.rdd import RDD
from pyspark.sql.dataframe import DataFrame

from pyspark.sql.functions import col
from pyspark.sql.functions import explode
from pyspark.sql.types import (
    StringType,
    StructType,
    IntegerType,
    StructField,
    ArrayType,
    Row,
)

from spark_pipeline_framework.logger.yarn_logger import get_logger
from spark_pipeline_framework.progress_logger.progress_log_metric import (
    ProgressLogMetric,
)
from spark_pipeline_framework.progress_logger.progress_logger import ProgressLogger
from spark_pipeline_framework.transformers.framework_transformer.v1.framework_transformer import (
    FrameworkTransformer,
)
from spark_pipeline_framework.utilities.fhir_helpers.fhir_get_access_token import (
    fhir_get_access_token,
)
from spark_pipeline_framework.utilities.fhir_helpers.fhir_parser_exception import (
    FhirParserException,
)
from spark_pipeline_framework.utilities.fhir_helpers.fhir_receiver_exception import (
    FhirReceiverException,
)
from spark_pipeline_framework.utilities.fhir_helpers.fhir_receiver_helpers import (
    send_fhir_request,
)
from spark_pipeline_framework.utilities.file_modes import FileWriteModes
from spark_pipeline_framework.utilities.pretty_print import get_pretty_data_frame
from spark_pipeline_framework.utilities.spark_data_frame_helpers import (
    spark_is_data_frame_empty,
    sc,
)


class FhirReceiver(FrameworkTransformer):
    # noinspection PyUnusedLocal
    @capture_parameters
    def __init__(
        self,
        *,
        server_url: Optional[str] = None,
        resource: str,
        file_path: Union[Path, str, Callable[[Optional[str]], Union[Path, str]]],
        id_view: Optional[str] = None,
        name: Optional[str] = None,
        parameters: Optional[Dict[str, Any]] = None,
        progress_logger: Optional[ProgressLogger] = None,
        filter_by_resource: Optional[str] = None,
        filter_parameter: Optional[str] = None,
        additional_parameters: Optional[List[str]] = None,
        limit: Optional[int] = None,
        action: Optional[str] = None,
        action_payload: Optional[Dict[str, Any]] = None,
        include_only_properties: Optional[List[str]] = None,
        page_size: Optional[int] = None,
        batch_size: Optional[int] = None,
        last_updated_after: Optional[datetime] = None,
        last_updated_before: Optional[datetime] = None,
        sort_fields: Optional[List[SortField]] = None,
        auth_server_url: Optional[str] = None,
        auth_client_id: Optional[str] = None,
        auth_client_secret: Optional[str] = None,
        auth_login_token: Optional[str] = None,
        auth_scopes: Optional[List[str]] = None,
        separate_bundle_resources: bool = False,
        error_on_result_count: bool = True,
        expand_fhir_bundle: bool = True,
        accept_type: Optional[str] = None,
        content_type: Optional[str] = None,
        accept_encoding: Optional[str] = None,
        mode: str = FileWriteModes.MODE_OVERWRITE,
        ignore_status_codes: Optional[List[int]] = None,
        verify_counts_match: Optional[bool] = True,
        slug_column: Optional[str] = None,
        url_column: Optional[str] = None,
        error_view: Optional[str] = None,
        view: Optional[str] = None,
    ) -> None:
        """
        Transformer to call and receive FHIR resources from a FHIR server


        :param server_url: server to call for FHIR
        :param resource: what FHIR resource to retrieve
        :param id_view: view that contains the ids to retrieve (if filter_by_resource is set then this is
                    used in the filter_by_resource query).  If not set, we load all the resources
        :param file_path: where to store the FHIR resources retrieved.  Can be either a path or a function
                    that returns path. Function is passed a loop number if inside a loop or else None
        :param name: name of transformer
        :param parameters: parameters
        :param progress_logger: progress logger
        :param auth_server_url: server url to call to get the authentication token
        :param filter_by_resource: filter the resource by this. e.g., /Condition?Patient=1
                (resource=Condition, filter_by_resource=Patient)
        :param filter_parameter: Instead of requesting ?patient=1,
                do ?subject:Patient=1 (if filter_parameter is subject)
        :param additional_parameters: Any additional parameters to send with request
        :param auth_scopes: list of scopes to request permission for e.g., system/AllergyIntolerance.read
        :param limit: maximum number of resources to get
        :param action: (Optional) do an action e.g., $everything
        :param action_payload: (Optional) in case action needs a http request payload
        :param page_size: (Optional) use paging and get this many items in each page
        :param batch_size: (Optional) How many rows to have in each parallel partition to use for
                            retrieving from FHIR server
        :param last_updated_after: (Optional) Only get records newer than this
        :param last_updated_before: (Optional) Only get records older than this
        :param sort_fields: sort by fields in the resource
        :param separate_bundle_resources: True means we group the response by FHIR resources (check helix.fhir.client.sdk/tests/test_fhir_client_bundle.py)
        :param error_on_result_count: Throw exception when the response from FHIR count does not match the request count
        :param accept_type: (Optional) Accept header to use
        :param content_type: (Optional) Content-Type header to use
        :param accept_encoding: (Optional) Accept-encoding header to use
        :param ignore_status_codes: (Optional) do not throw an exception for these HTTP status codes
        :param mode: if output files exist, should we overwrite or append
        :param slug_column: (Optional) use this column to set the security tags
        :param url_column: (Optional) column to read the url
        :param error_view: (Optional) log errors into this view (view only exists IF there are errors) and don't throw exceptions.  schema: url, error_text, status_code
        """
        super().__init__(
            name=name, parameters=parameters, progress_logger=progress_logger
        )

        assert (
            isinstance(file_path, Path)
            or isinstance(file_path, str)
            or callable(file_path)
        ), type(file_path)

        assert not limit or isinstance(
            limit, int
        ), f"limit is not an int. it is a {type(limit)}"
        assert not batch_size or isinstance(
            batch_size, int
        ), f"batch_size is not an int. it is a {type(batch_size)}"
        assert not page_size or isinstance(
            page_size, int
        ), f"page_size is not an int. it is a {type(page_size)}"

        assert not last_updated_after or isinstance(
            last_updated_after, datetime
        ), f"last_updated_after is not a datetime. it is a {type(last_updated_after)}"

        assert not last_updated_before or isinstance(
            last_updated_before, datetime
        ), f"last_updated_before is not a datetime. it is a {type(last_updated_before)}"

        assert file_path

        self.logger = get_logger(__name__)

        self.server_url: Param[Optional[str]] = Param(self, "server_url", "")
        self._setDefault(server_url=None)

        self.resource: Param[str] = Param(self, "resource", "")
        self._setDefault(resource=None)

        self.filter_by_resource: Param[Optional[str]] = Param(
            self, "filter_by_resource", ""
        )
        self._setDefault(filter_by_resource=None)

        self.filter_parameter: Param[Optional[str]] = Param(
            self, "filter_parameter", ""
        )
        self._setDefault(filter_parameter=None)

        self.additional_parameters: Param[Optional[List[str]]] = Param(
            self, "additional_parameters", ""
        )
        self._setDefault(additional_parameters=None)

        self.id_view: Param[Optional[str]] = Param(self, "id_view", "")
        self._setDefault(id_view=None)

        self.file_path: Param[
            Union[Path, str, Callable[[Optional[str]], Union[Path, str]]]
        ] = Param(self, "file_path", "")
        self._setDefault(file_path=None)

        self.limit: Param[Optional[int]] = Param(self, "limit", "")
        self._setDefault(limit=None)

        self.action: Param[Optional[str]] = Param(self, "action", "")
        self._setDefault(action=None)

        self.action_payload: Param[Optional[Dict[str, Any]]] = Param(
            self, "action_payload", ""
        )
        self._setDefault(action_payload=None)

        self.include_only_properties: Param[Optional[List[str]]] = Param(
            self, "include_only_properties", ""
        )
        self._setDefault(include_only_properties=None)

        self.page_size: Param[Optional[int]] = Param(self, "page_size", "")
        self._setDefault(page_size=None)

        self.batch_size: Param[Optional[int]] = Param(self, "batch_size", "")
        self._setDefault(batch_size=None)

        self.last_updated_after: Param[Optional[datetime]] = Param(
            self, "last_updated_after", ""
        )
        self._setDefault(last_updated_after=None)

        self.last_updated_before: Param[Optional[datetime]] = Param(
            self, "last_updated_before", ""
        )
        self._setDefault(last_updated_before=None)

        self.sort_fields: Param[Optional[List[SortField]]] = Param(
            self, "sort_fields", ""
        )
        self._setDefault(sort_fields=None)

        self.auth_server_url: Param[Optional[str]] = Param(self, "auth_server_url", "")
        self._setDefault(auth_server_url=None)

        self.auth_client_id: Param[Optional[str]] = Param(self, "auth_client_id", "")
        self._setDefault(auth_client_id=None)

        self.auth_client_secret: Param[Optional[str]] = Param(
            self, "auth_client_secret", ""
        )
        self._setDefault(auth_client_secret=None)

        self.auth_login_token: Param[Optional[str]] = Param(
            self, "auth_login_token", ""
        )
        self._setDefault(auth_login_token=None)

        self.auth_scopes: Param[Optional[List[str]]] = Param(self, "auth_scopes", "")
        self._setDefault(auth_scopes=None)
        self.separate_bundle_resources: Param[bool] = Param(
            self, "separate_bundle_resources", ""
        )
        self._setDefault(separate_bundle_resources=False)

        self.expand_fhir_bundle: Param[bool] = Param(self, "expand_fhir_bundle", "")
        self._setDefault(expand_fhir_bundle=expand_fhir_bundle)

        self.error_on_result_count: Param[bool] = Param(
            self, "error_on_result_count", ""
        )
        self._setDefault(error_on_result_count=error_on_result_count)

        self.accept_type: Param[Optional[str]] = Param(self, "accept_type", "")
        self._setDefault(accept_type=accept_type)

        self.content_type: Param[Optional[str]] = Param(self, "content_type", "")
        self._setDefault(content_type=content_type)

        self.accept_encoding: Param[Optional[str]] = Param(self, "accept_encoding", "")
        self._setDefault(accept_encoding=accept_encoding)

        self.mode: Param[str] = Param(self, "mode", "")
        self._setDefault(mode=mode)

        self.ignore_status_codes: Param[Optional[List[int]]] = Param(
            self, "ignore_status_codes", ""
        )
        self._setDefault(ignore_status_codes=None)

        self.verify_counts_match: Param[Optional[bool]] = Param(
            self, "verify_counts_match", ""
        )
        self._setDefault(verify_counts_match=None)

        self.slug_column: Param[Optional[str]] = Param(self, "slug_column", "")
        self._setDefault(slug_column=None)

        self.url_column: Param[Optional[str]] = Param(self, "url_column", "")
        self._setDefault(url_column=None)

        self.error_view: Param[Optional[str]] = Param(self, "error_view", "")
        self._setDefault(error_view=None)

        self.view: Param[Optional[str]] = Param(self, "view", "")
        self._setDefault(view=None)

        kwargs = self._input_kwargs
        self.setParams(**kwargs)

    def _transform(self, df: DataFrame) -> DataFrame:
        server_url: Optional[str] = self.getServerUrl()
        resource_name: str = self.getResource()
        filter_by_resource: Optional[str] = self.getFilterByResource()
        filter_parameter: Optional[str] = self.getFilterParameter()
        additional_parameters: Optional[List[str]] = self.getAdditionalParameters()
        id_view: Optional[str] = self.getIdView()
        file_path: Union[
            Path, str, Callable[[Optional[str]], Union[Path, str]]
        ] = self.getFilePath()
        if callable(file_path):
            file_path = file_path(self.loop_id)
        name: Optional[str] = self.getName()
        action: Optional[str] = self.getAction()
        action_payload: Optional[Dict[str, Any]] = self.getActionPayload()
        include_only_properties: Optional[List[str]] = self.getIncludeOnlyProperties()
        page_size: Optional[int] = self.getPageSize()
        batch_size: Optional[int] = self.getBatchSize()
        limit: Optional[int] = self.getLimit()
        last_updated_before: Optional[datetime] = self.getLastUpdatedBefore()
        last_updated_after: Optional[datetime] = self.getLastUpdateAfter()
        sort_fields: Optional[List[SortField]] = self.getSortFields()

        auth_server_url: Optional[str] = self.getAuthServerUrl()
        auth_client_id: Optional[str] = self.getAuthClientId()
        auth_client_secret: Optional[str] = self.getAuthClientSecret()
        auth_login_token: Optional[str] = self.getAuthLoginToken()
        auth_scopes: Optional[List[str]] = self.getAuthScopes()

        separate_bundle_resources: bool = self.getSeparateBundleResources()
        expand_fhir_bundle: bool = self.getExpandFhirBundle()

        progress_logger: Optional[ProgressLogger] = self.getProgressLogger()
        auth_access_token: Optional[str] = None

        error_on_result_count: bool = self.getErrorOnResultCount()

        accept_type: Optional[str] = self.getAcceptType()
        content_type: Optional[str] = self.getContentType()
        accept_encoding: Optional[str] = self.getAcceptEncoding()

        ignore_status_codes = self.getIgnoreStatusCodes() or []
        ignore_status_codes.append(200)

        verify_counts_match: Optional[bool] = self.getVerifyCountsMatch()
        mode: str = self.getMode()

        slug_column: Optional[str] = self.getOrDefault(self.slug_column)
        url_column: Optional[str] = self.getOrDefault(self.url_column)

        error_view: Optional[str] = self.getOrDefault(self.error_view)
        view: Optional[str] = self.getOrDefault(self.view)

        # get access token first so we can reuse it
        if auth_client_id and server_url:
            auth_access_token = fhir_get_access_token(
                logger=self.logger,
                server_url=server_url,
                auth_server_url=auth_server_url,
                auth_client_id=auth_client_id,
                auth_client_secret=auth_client_secret,
                auth_login_token=auth_login_token,
                auth_scopes=auth_scopes,
            )

        with ProgressLogMetric(
            name=f"{name}_fhir_receiver", progress_logger=progress_logger
        ):
            resources: List[str] = []
            # if we're calling for individual ids
            # noinspection GrazieInspection
            if id_view:
                id_df: DataFrame = df.sql_ctx.table(id_view)
                if spark_is_data_frame_empty(df=id_df):
                    # nothing to do
                    return df

                assert "id" in id_df.columns

                has_token_col: bool = "token" in id_df.columns

                if limit and limit > 0:
                    id_df = id_df.limit(limit)

                row_count: int = id_df.count()

                self.logger.info(
                    f"----- Total {row_count} rows to request from {server_url}/{resource_name}  -----"
                )
                desired_partitions: int = (
                    math.ceil(row_count / batch_size)
                    if batch_size and batch_size > 0
                    else 1
                )
                if not batch_size:  # if batching is disabled then call one at a time
                    desired_partitions = row_count
                self.logger.info(
                    f"----- Total Batches: {desired_partitions} for {server_url}/{resource_name}  -----"
                )

                async def send_simple_fhir_request(
                    *,
                    id_: Optional[Union[str, List[str]]],
                    token_: Optional[str],
                    server_url_: Optional[str],
                    service_slug: Optional[str] = None,
                    resource_type: str,
                ) -> FhirGetResponse:
                    url = server_url_ or server_url
                    assert url
                    return await send_fhir_request(
                        logger=get_logger(__name__),
                        action=action,
                        action_payload=action_payload,
                        additional_parameters=additional_parameters,
                        filter_by_resource=filter_by_resource,
                        filter_parameter=filter_parameter,
                        sort_fields=sort_fields,
                        resource_name=resource_type,
                        resource_id=id_,
                        server_url=url,
                        auth_server_url=auth_server_url,
                        auth_client_id=auth_client_id,
                        auth_client_secret=auth_client_secret,
                        auth_login_token=auth_login_token,
                        auth_access_token=token_,
                        auth_scopes=auth_scopes,
                        include_only_properties=include_only_properties,
                        separate_bundle_resources=separate_bundle_resources,
                        expand_fhir_bundle=expand_fhir_bundle,
                        accept_type=accept_type,
                        content_type=content_type,
                        accept_encoding=accept_encoding,
                        extra_context_to_return={slug_column: service_slug}
                        if slug_column and service_slug
                        else None,
                    )

                async def process_batch(
                    partition_index: int,
                    first_id: Optional[str],
                    last_id: Optional[str],
                    resource_id_with_token_list: List[Dict[str, Optional[str]]],
                ) -> List[Row]:
                    result1 = await send_simple_fhir_request(
                        id_=[
                            cast(str, r["resource_id"])
                            for r in resource_id_with_token_list
                        ],
                        token_=auth_access_token,
                        server_url_=server_url,
                        resource_type=resource_name,
                    )
                    resp_result: str = result1.responses.replace("\n", "")
                    responses_from_fhir = []
                    try:
                        responses_from_fhir = self.json_str_to_list_str(resp_result)
                    except JSONDecodeError as e1:
                        if error_view:
                            result1.error = f"{(result1.error or '')}: {str(e1)}"
                        else:
                            raise FhirParserException(
                                url=result.url,
                                message="Parsing result as json failed",
                                json_data=result.responses,
                                response_status_code=result.status,
                            ) from e1

                    error_text = result1.error
                    status_code = result1.status
                    is_valid_response: bool = (
                        True if len(responses_from_fhir) > 0 else False
                    )
                    return [
                        Row(
                            partition_index=partition_index,
                            sent=1,
                            received=len(responses_from_fhir)
                            if is_valid_response
                            else 0,
                            responses=responses_from_fhir if is_valid_response else [],
                            first=first_id,
                            last=last_id,
                            error_text=error_text,
                            url=result1.url,
                            status_code=status_code,
                        )
                    ]

                async def process_one_by_one(
                    partition_index: int,
                    first_id: Optional[str],
                    last_id: Optional[str],
                    resource_id_with_token_list: List[Dict[str, Optional[str]]],
                ) -> List[Row]:
                    result_one_by_one: List[Row] = []
                    for resource1 in resource_id_with_token_list:
                        id_ = resource1["resource_id"]
                        token_ = resource1["access_token"]
                        url_ = resource1.get(url_column) if url_column else None
                        service_slug = (
                            resource1.get(slug_column) if slug_column else None
                        )
                        resource_type = resource1.get("resourceType")
                        result1 = await send_simple_fhir_request(
                            id_=id_,
                            token_=token_,
                            server_url_=url_ or server_url,
                            service_slug=service_slug,
                            resource_type=resource_type or resource_name,
                        )
                        resp_result: str = result1.responses.replace("\n", "")
                        responses_from_fhir: List[str] = []
                        try:
                            responses_from_fhir = self.json_str_to_list_str(resp_result)
                        except JSONDecodeError as e2:
                            if error_view:
                                result1.error = f"{(result1.error or '')}: {str(e2)}"
                            else:
                                raise FhirParserException(
                                    url=result.url,
                                    message="Parsing result as json failed",
                                    json_data=result.responses,
                                    response_status_code=result.status,
                                ) from e2

                        error_text = result1.error
                        status_code = result1.status
                        is_valid_response: bool = (
                            True if len(responses_from_fhir) > 0 else False
                        )
                        result_one_by_one.append(
                            Row(
                                partition_index=partition_index,
                                sent=1,
                                received=len(responses_from_fhir)
                                if is_valid_response
                                else 0,
                                responses=responses_from_fhir
                                if is_valid_response
                                else [],
                                first=first_id,
                                last=last_id,
                                error_text=error_text,
                                url=result1.url,
                                status_code=status_code,
                            )
                        )
                    return result_one_by_one

                async def process_with_token(
                    partition_index: int,
                    resource_id_with_token_list: List[Dict[str, Optional[str]]],
                ) -> List[Row]:
                    try:
                        first_id: Optional[str] = resource_id_with_token_list[0][
                            "resource_id"
                        ]
                    except IndexError:
                        first_id = None

                    try:
                        last_id: Optional[str] = resource_id_with_token_list[-1][
                            "resource_id"
                        ]
                    except IndexError:
                        last_id = None

                    sent: int = len(resource_id_with_token_list)

                    if sent == 0:
                        return [
                            Row(
                                partition_index=partition_index,
                                sent=0,
                                received=0,
                                responses=[],
                                first=None,
                                last=None,
                                error_text=None,
                                url=None,
                                status_code=None,
                            )
                        ]

                    # if batch and not has_token then send all ids at once as long as the access token is the same
                    if batch_size and batch_size > 1 and not has_token_col:
                        return await process_batch(
                            partition_index=partition_index,
                            first_id=first_id,
                            last_id=last_id,
                            resource_id_with_token_list=resource_id_with_token_list,
                        )
                    else:  # otherwise send one by one
                        return await process_one_by_one(
                            partition_index=partition_index,
                            first_id=first_id,
                            last_id=last_id,
                            resource_id_with_token_list=resource_id_with_token_list,
                        )

                # function that is called for each partition
                def send_partition_request_to_server(
                    partition_index: int, rows: Iterable[Row]
                ) -> List[Row]:
                    resource_id_with_token_list: List[Dict[str, Optional[str]]] = [
                        {
                            "resource_id": r["id"],
                            "access_token": r["token"],
                            url_column: r[url_column],  # type: ignore
                            slug_column: r[slug_column],  # type: ignore
                            "resourceType": r["resourceType"],
                        }
                        if has_token_col and not server_url
                        else {
                            "resource_id": r["id"],
                            "access_token": r["token"],
                        }
                        if has_token_col
                        else {"resource_id": r["id"], "access_token": auth_access_token}
                        for r in rows
                    ]
                    return asyncio.run(
                        process_with_token(
                            partition_index=partition_index,
                            resource_id_with_token_list=resource_id_with_token_list,
                        )
                    )

                if has_token_col and not server_url:
                    assert slug_column
                    assert url_column
                    assert all(
                        [
                            c
                            for c in [url_column, slug_column, "resourceType"]
                            if [c in id_df.columns]
                        ]
                    )

                # run the above function on every partition
                rdd: RDD[Row] = (
                    id_df.repartition(desired_partitions)
                    .rdd.mapPartitionsWithIndex(send_partition_request_to_server)
                    .cache()
                )

                schema = StructType(
                    [
                        StructField("partition_index", IntegerType(), nullable=False),
                        StructField("sent", IntegerType(), nullable=False),
                        StructField("received", IntegerType(), nullable=False),
                        StructField(
                            "responses", ArrayType(StringType()), nullable=False
                        ),
                        StructField("first", StringType(), nullable=True),
                        StructField("last", StringType(), nullable=True),
                        StructField("error_text", StringType(), nullable=True),
                        StructField("url", StringType(), nullable=True),
                        StructField("status_code", IntegerType(), nullable=True),
                    ]
                )

                result_with_counts: DataFrame = rdd.toDF(schema).cache()

                # find results that have a status code not in the ignore_status_codes
                results_with_counts_errored = result_with_counts.where(
                    (
                        (col("status_code").isNotNull())
                        & (~col("status_code").isin(ignore_status_codes))
                    )
                    | (col("error_text").isNotNull())
                )
                count_bad_requests: int = results_with_counts_errored.count()

                if count_bad_requests > 0:
                    result_with_counts.select(
                        "partition_index",
                        "sent",
                        "received",
                        "error_text",
                        "status_code",
                    ).show(truncate=False, n=1000000)
                    results_with_counts_errored.select(
                        "partition_index",
                        "sent",
                        "received",
                        "error_text",
                        "url",
                        "status_code",
                    ).show(truncate=False, n=1000000)
                    first_error: str = (
                        results_with_counts_errored.select("error_text")
                        .limit(1)
                        .collect()[0][0]
                    )
                    first_url: str = (
                        results_with_counts_errored.select("url")
                        .limit(1)
                        .collect()[0][0]
                    )
                    first_error_status_code: Optional[int] = (
                        results_with_counts_errored.select("status_code")
                        .limit(1)
                        .collect()[0][0]
                    )
                    if error_view:
                        errors_df = results_with_counts_errored.select(
                            "url", "error_text", "status_code"
                        )
                        errors_df.createOrReplaceTempView(error_view)
                        if progress_logger:
                            progress_logger.log_event(
                                event_name="Errors receiving FHIR",
                                event_text=json.dumps(
                                    get_pretty_data_frame(
                                        df=errors_df,
                                        limit=100,
                                        name="Errors Receiving FHIR",
                                    ),
                                    default=str,
                                ),
                            )
                        # filter out bad records
                        result_with_counts = result_with_counts.where(
                            ~(
                                (col("status_code").isNotNull())
                                & (~col("status_code").isin(ignore_status_codes))
                            )
                            | (col("error_text").isNotNull())
                        )
                    else:
                        raise FhirReceiverException(
                            url=first_url,
                            response_text=first_error,
                            response_status_code=first_error_status_code,
                            message="Error receiving FHIR",
                            json_data=first_error,
                        )

                if expand_fhir_bundle:
                    # noinspection PyUnresolvedReferences
                    count_sent_df: DataFrame = result_with_counts.agg(
                        F.sum("sent").alias("sent")
                    )
                    # count_sent_df.show()
                    # noinspection PyUnresolvedReferences
                    count_received_df: DataFrame = result_with_counts.agg(
                        F.sum("received").alias("received")
                    )
                    # count_received_df.show()
                    count_sent: int = count_sent_df.collect()[0][0]
                    count_received: int = count_received_df.collect()[0][0]
                    if (
                        (count_sent > count_received)
                        and error_on_result_count
                        and verify_counts_match
                    ):
                        result_with_counts.where(col("sent") != col("received")).select(
                            "partition_index",
                            "sent",
                            "received",
                            "error_text",
                            "url",
                        ).show(truncate=False, n=1000000)
                        first_url = (
                            result_with_counts.select("url").limit(1).collect()[0][0]
                        )
                        first_error_status_code = (
                            result_with_counts.select("status_code")
                            .limit(1)
                            .collect()[0][0]
                        )
                        raise FhirReceiverException(
                            url=first_url,
                            response_text=None,
                            response_status_code=first_error_status_code,
                            message=f"Sent ({count_sent}) and Received ({count_received}) counts did not match",
                            json_data="",
                        )
                    elif count_sent == count_received:
                        self.logger.info(
                            f"Sent ({count_sent}) and Received ({count_received}) counts matched for {server_url}/{resource_name}"
                        )
                    else:
                        self.logger.info(
                            f"Sent ({count_sent}) and Received ({count_received}) for {server_url}/{resource_name}"
                        )

                # turn list of list of string to list of strings
                # rdd1: RDD = rdd.flatMap(lambda a: a.responses)

                # noinspection PyUnresolvedReferences
                # result_df: DataFrame = rdd1.toDF(StringType())
                result_df: DataFrame = (
                    result_with_counts.select(explode(col("responses")))
                    if expand_fhir_bundle
                    else result_with_counts.select(
                        # col("responses")[0]["id"].alias("id"),
                        col("responses")[0].alias("bundle")
                    )
                )

                # result_df.printSchema()
                # TODO: remove any OperationOutcomes.  Some FHIR servers like to return these

                self.logger.info(
                    f"Executing requests and writing FHIR {resource_name} resources to {file_path}..."
                )
                result_df.write.mode(mode).text(str(file_path))
                self.logger.info(
                    f"Received {result_df.count()} FHIR {resource_name} resources."
                )
                self.logger.info(
                    f"Reading from disk and counting rows for {resource_name}..."
                )
                file_row_count: int = df.sql_ctx.read.text(str(file_path)).count()
                self.logger.info(
                    f"Wrote {file_row_count} FHIR {resource_name} resources to {file_path}"
                )
                if progress_logger:
                    progress_logger.log_event(
                        event_name="Finished receiving FHIR",
                        event_text=json.dumps(
                            {
                                "message": f"Wrote {file_row_count} FHIR {resource_name} resources to {file_path} (id view)",
                                "count": file_row_count,
                                "resourceType": resource_name,
                                "path": str(file_path),
                            },
                            default=str,
                        ),
                    )
                if view:
                    result_df.createOrReplaceTempView(view)
            else:  # get all resources
                if not page_size:
                    page_size = limit
<<<<<<< HEAD

                async def process_by_query() -> List[str]:
                    # if paging is requested then iterate through the pages until the response is empty
                    page_number: int = 0
                    server_page_number: int = 0
                    additional_parameters1: Optional[List[str]] = additional_parameters
                    auth_access_token1: Optional[str] = auth_access_token
                    resources1: List[str] = resources
                    assert server_url
                    while True:
                        result = await send_fhir_request(
                            logger=get_logger(__name__),
                            action=action,
                            action_payload=action_payload,
                            additional_parameters=additional_parameters1,
                            filter_by_resource=filter_by_resource,
                            filter_parameter=filter_parameter,
                            resource_name=resource_name,
                            resource_id=None,
                            server_url=server_url,
                            include_only_properties=include_only_properties,
                            page_number=server_page_number,  # since we're setting id:above we can leave this as 0
                            page_size=page_size,
                            last_updated_after=last_updated_after,
                            last_updated_before=last_updated_before,
                            sort_fields=sort_fields,
                            auth_server_url=auth_server_url,
                            auth_client_id=auth_client_id,
                            auth_client_secret=auth_client_secret,
                            auth_login_token=auth_login_token,
                            auth_access_token=auth_access_token1,
                            auth_scopes=auth_scopes,
                            separate_bundle_resources=separate_bundle_resources,
                            expand_fhir_bundle=expand_fhir_bundle,
                            accept_type=accept_type,
                            content_type=content_type,
                            accept_encoding=accept_encoding,
                        )
                        # error = result.error
                        result_response: List[str] = self.json_str_to_list_str(
=======
                # if paging is requested then iterate through the pages until the response is empty
                page_number: int = 0
                server_page_number: int = 0
                assert server_url
                errors: List[str] = []
                while True:
                    result = send_fhir_request(
                        logger=get_logger(__name__),
                        action=action,
                        action_payload=action_payload,
                        additional_parameters=additional_parameters,
                        filter_by_resource=filter_by_resource,
                        filter_parameter=filter_parameter,
                        resource_name=resource_name,
                        resource_id=None,
                        server_url=server_url,
                        include_only_properties=include_only_properties,
                        page_number=server_page_number,  # since we're setting id:above we can leave this as 0
                        page_size=page_size,
                        last_updated_after=last_updated_after,
                        last_updated_before=last_updated_before,
                        sort_fields=sort_fields,
                        auth_server_url=auth_server_url,
                        auth_client_id=auth_client_id,
                        auth_client_secret=auth_client_secret,
                        auth_login_token=auth_login_token,
                        auth_access_token=auth_access_token,
                        auth_scopes=auth_scopes,
                        separate_bundle_resources=separate_bundle_resources,
                        expand_fhir_bundle=expand_fhir_bundle,
                        accept_type=accept_type,
                        content_type=content_type,
                        accept_encoding=accept_encoding,
                    )
                    # error = result.error
                    try:
                        result_response: List[str] = self.json_str_to_list_str(
                            result.responses
                        )
                    except JSONDecodeError as e:
                        if error_view:
                            errors.append(
                                json.dumps(
                                    {
                                        "url": result.url,
                                        "status_code": result.status,
                                        "error_text": str(e) + " : " + result.responses,
                                    },
                                    default=str,
                                )
                            )
                        else:
                            raise FhirParserException(
                                url=result.url,
                                message="Parsing result as json failed",
                                json_data=result.responses,
                                response_status_code=result.status,
                            ) from e

                    auth_access_token = result.access_token
                    if len(result_response) > 0:
                        # get id of last resource
                        json_resources: List[Dict[str, Any]] = json.loads(
>>>>>>> 9af6ea08
                            result.responses
                        )
                        auth_access_token1 = result.access_token
                        if len(result_response) > 0:
                            # get id of last resource
                            json_resources: List[Dict[str, Any]] = json.loads(
                                result.responses
                            )
                            if isinstance(json_resources, list):  # normal response
                                if (
                                    len(json_resources) > 0
                                ):  # received any resources back
                                    last_json_resource = json_resources[-1]
                                    if result.next_url:
                                        # if server has sent back a next url then use that
                                        next_url: Optional[str] = result.next_url
                                        next_uri: furl = furl(next_url)
                                        additional_parameters1 = [
                                            f"{k}={v}" for k, v in next_uri.args.items()
                                        ]
                                        # remove any entry for id:above
                                        additional_parameters1 = list(
                                            filter(
                                                lambda x: not x.startswith("_count")
                                                and not x.startswith("_element"),
                                                additional_parameters1,
                                            )
                                        )
                                    elif "id" in last_json_resource:
                                        # use id:above to optimize the next query
                                        id_of_last_resource = last_json_resource["id"]
                                        if not additional_parameters1:
                                            additional_parameters1 = []
                                        # remove any entry for id:above
                                        additional_parameters1 = list(
                                            filter(
                                                lambda x: not x.startswith("id:above"),
                                                additional_parameters1,
                                            )
                                        )
                                        additional_parameters1.append(
                                            f"id:above={id_of_last_resource}"
                                        )
                                    else:
                                        server_page_number += 1
                                    resources1 = resources1 + result_response
                                page_number += 1
                                if limit and limit > 0:
                                    if (
                                        not page_size
                                        or (page_number * page_size) >= limit
                                    ):
                                        break
                            else:
                                # Received an error
                                self.logger.error(
                                    f"Error {result.status} from FHIR server: {result.responses}"
                                )
                                if not result.status in ignore_status_codes:
                                    raise FhirReceiverException(
                                        url=result.url,
                                        json_data=result.responses,
                                        response_text=result.responses,
                                        response_status_code=result.status,
                                        message="Error from FHIR server",
                                    )
                        else:
                            break
                    return resources1

                resources = asyncio.run(process_by_query())
                rdd1: RDD[str] = sc(df).parallelize(resources)

                list_df: DataFrame = rdd1.toDF(StringType()).cache()
                list_df.write.mode(mode).text(str(file_path))
                self.logger.info(f"Wrote FHIR data to {file_path}")

                if progress_logger:
                    progress_logger.log_event(
                        event_name="Finished receiving FHIR",
                        event_text=json.dumps(
                            {
                                "message": f"Wrote {list_df.count()} FHIR {resource_name} resources to {file_path} (query)",
                                "count": list_df.count(),
                                "resourceType": resource_name,
                                "path": str(file_path),
                            },
                            default=str,
                        ),
                    )

                if view:
                    list_df.createOrReplaceTempView(view)
                if error_view:
                    errors_df = sc(df).parallelize(resources).toDF()
                    errors_df.createOrReplaceTempView(error_view)
                    if progress_logger:
                        progress_logger.log_event(
                            event_name="Errors receiving FHIR",
                            event_text=json.dumps(
                                get_pretty_data_frame(
                                    df=errors_df,
                                    limit=100,
                                    name="Errors Receiving FHIR",
                                ),
                                default=str,
                            ),
                        )

        return df

    # noinspection PyPep8Naming,PyMissingOrEmptyDocstring
    def getServerUrl(self) -> Optional[str]:
        return self.getOrDefault(self.server_url)

    # noinspection PyPep8Naming,PyMissingOrEmptyDocstring
    def getResource(self) -> str:
        return self.getOrDefault(self.resource)

    # noinspection PyPep8Naming,PyMissingOrEmptyDocstring
    def getFilterByResource(self) -> Optional[str]:
        return self.getOrDefault(self.filter_by_resource)

    # noinspection PyPep8Naming,PyMissingOrEmptyDocstring
    def getFilterParameter(self) -> Optional[str]:
        return self.getOrDefault(self.filter_parameter)

    # noinspection PyPep8Naming,PyMissingOrEmptyDocstring
    def getAdditionalParameters(self) -> Optional[List[str]]:
        return self.getOrDefault(self.additional_parameters)

    # noinspection PyPep8Naming,PyMissingOrEmptyDocstring
    def getIdView(self) -> Optional[str]:
        return self.getOrDefault(self.id_view)

    # noinspection PyPep8Naming,PyMissingOrEmptyDocstring
    def getFilePath(
        self,
    ) -> Union[Path, str, Callable[[Optional[str]], Union[Path, str]]]:
        return self.getOrDefault(self.file_path)

    # noinspection PyPep8Naming,PyMissingOrEmptyDocstring
    def getLimit(self) -> Optional[int]:
        return self.getOrDefault(self.limit)

    # noinspection PyPep8Naming,PyMissingOrEmptyDocstring
    def getAction(self) -> Optional[str]:
        return self.getOrDefault(self.action)

    # noinspection PyPep8Naming
    def getActionPayload(self) -> Optional[Dict[str, Any]]:
        return self.getOrDefault(self.action_payload)

    # noinspection PyPep8Naming,PyMissingOrEmptyDocstring
    def getIncludeOnlyProperties(self) -> Optional[List[str]]:
        return self.getOrDefault(self.include_only_properties)

    # noinspection PyPep8Naming,PyMissingOrEmptyDocstring
    def getPageSize(self) -> Optional[int]:
        return self.getOrDefault(self.page_size)

    # noinspection PyPep8Naming,PyMissingOrEmptyDocstring
    def getBatchSize(self) -> Optional[int]:
        return self.getOrDefault(self.batch_size)

    # noinspection PyPep8Naming,PyMissingOrEmptyDocstring
    def getLastUpdateAfter(self) -> Optional[datetime]:
        return self.getOrDefault(self.last_updated_after)

    # noinspection PyPep8Naming,PyMissingOrEmptyDocstring
    def getLastUpdatedBefore(self) -> Optional[datetime]:
        return self.getOrDefault(self.last_updated_before)

    # noinspection PyPep8Naming,PyMissingOrEmptyDocstring
    def getSortFields(self) -> Optional[List[SortField]]:
        return self.getOrDefault(self.sort_fields)

    # noinspection PyPep8Naming,PyMissingOrEmptyDocstring
    def getAuthServerUrl(self) -> Optional[str]:
        return self.getOrDefault(self.auth_server_url)

    # noinspection PyPep8Naming,PyMissingOrEmptyDocstring
    def getAuthClientId(self) -> Optional[str]:
        return self.getOrDefault(self.auth_client_id)

    # noinspection PyPep8Naming,PyMissingOrEmptyDocstring
    def getAuthClientSecret(self) -> Optional[str]:
        return self.getOrDefault(self.auth_client_secret)

    # noinspection PyPep8Naming,PyMissingOrEmptyDocstring
    def getAuthLoginToken(self) -> Optional[str]:
        return self.getOrDefault(self.auth_login_token)

    # noinspection PyPep8Naming,PyMissingOrEmptyDocstring
    def getAuthScopes(self) -> Optional[List[str]]:
        return self.getOrDefault(self.auth_scopes)

    # noinspection PyPep8Naming,PyMissingOrEmptyDocstring
    def getSeparateBundleResources(self) -> bool:
        return self.getOrDefault(self.separate_bundle_resources)

    # noinspection PyPep8Naming,PyMissingOrEmptyDocstring
    def getExpandFhirBundle(self) -> bool:
        return self.getOrDefault(self.expand_fhir_bundle)

    # noinspection PyPep8Naming,PyMissingOrEmptyDocstring
    def getErrorOnResultCount(self) -> bool:
        return self.getOrDefault(self.error_on_result_count)

    # noinspection PyPep8Naming,PyMissingOrEmptyDocstring
    def getAcceptType(self) -> Optional[str]:
        return self.getOrDefault(self.accept_type)

    # noinspection PyPep8Naming,PyMissingOrEmptyDocstring
    def getContentType(self) -> Optional[str]:
        return self.getOrDefault(self.content_type)

    # noinspection PyPep8Naming,PyMissingOrEmptyDocstring
    def getAcceptEncoding(self) -> Optional[str]:
        return self.getOrDefault(self.accept_encoding)

    @staticmethod
    def json_str_to_list_str(json_str: str) -> List[str]:
        """
        at some point helix.fhir.client.sdk changed and now it sends json string instead of list of json strings
        the PR: https://github.com/icanbwell/helix.fhir.client.sdk/pull/5
        this function converts the new returning format to old one
        """
        full_json = json.loads(json_str) if json_str else []
        if isinstance(full_json, list):
            return [json.dumps(item) for item in full_json]
        else:
            return [json_str]

    # noinspection PyPep8Naming,PyMissingOrEmptyDocstring
    def getMode(self) -> str:
        return self.getOrDefault(self.mode)

    # noinspection PyPep8Naming,PyMissingOrEmptyDocstring
    def getIgnoreStatusCodes(self) -> Optional[List[int]]:
        return self.getOrDefault(self.ignore_status_codes)

    # noinspection PyPep8Naming,PyMissingOrEmptyDocstring
    def getVerifyCountsMatch(self) -> Optional[bool]:
        return self.getOrDefault(self.verify_counts_match)<|MERGE_RESOLUTION|>--- conflicted
+++ resolved
@@ -469,10 +469,10 @@
                             result1.error = f"{(result1.error or '')}: {str(e1)}"
                         else:
                             raise FhirParserException(
-                                url=result.url,
+                                url=result1.url,
                                 message="Parsing result as json failed",
-                                json_data=result.responses,
-                                response_status_code=result.status,
+                                json_data=result1.responses,
+                                response_status_code=result1.status,
                             ) from e1
 
                     error_text = result1.error
@@ -527,10 +527,10 @@
                                 result1.error = f"{(result1.error or '')}: {str(e2)}"
                             else:
                                 raise FhirParserException(
-                                    url=result.url,
+                                    url=result1.url,
                                     message="Parsing result as json failed",
-                                    json_data=result.responses,
-                                    response_status_code=result.status,
+                                    json_data=result1.responses,
+                                    response_status_code=result1.status,
                                 ) from e2
 
                         error_text = result1.error
@@ -845,7 +845,6 @@
             else:  # get all resources
                 if not page_size:
                     page_size = limit
-<<<<<<< HEAD
 
                 async def process_by_query() -> List[str]:
                     # if paging is requested then iterate through the pages until the response is empty
@@ -854,6 +853,7 @@
                     additional_parameters1: Optional[List[str]] = additional_parameters
                     auth_access_token1: Optional[str] = auth_access_token
                     resources1: List[str] = resources
+                    errors: List[str] = []
                     assert server_url
                     while True:
                         result = await send_fhir_request(
@@ -884,75 +884,32 @@
                             content_type=content_type,
                             accept_encoding=accept_encoding,
                         )
-                        # error = result.error
-                        result_response: List[str] = self.json_str_to_list_str(
-=======
-                # if paging is requested then iterate through the pages until the response is empty
-                page_number: int = 0
-                server_page_number: int = 0
-                assert server_url
-                errors: List[str] = []
-                while True:
-                    result = send_fhir_request(
-                        logger=get_logger(__name__),
-                        action=action,
-                        action_payload=action_payload,
-                        additional_parameters=additional_parameters,
-                        filter_by_resource=filter_by_resource,
-                        filter_parameter=filter_parameter,
-                        resource_name=resource_name,
-                        resource_id=None,
-                        server_url=server_url,
-                        include_only_properties=include_only_properties,
-                        page_number=server_page_number,  # since we're setting id:above we can leave this as 0
-                        page_size=page_size,
-                        last_updated_after=last_updated_after,
-                        last_updated_before=last_updated_before,
-                        sort_fields=sort_fields,
-                        auth_server_url=auth_server_url,
-                        auth_client_id=auth_client_id,
-                        auth_client_secret=auth_client_secret,
-                        auth_login_token=auth_login_token,
-                        auth_access_token=auth_access_token,
-                        auth_scopes=auth_scopes,
-                        separate_bundle_resources=separate_bundle_resources,
-                        expand_fhir_bundle=expand_fhir_bundle,
-                        accept_type=accept_type,
-                        content_type=content_type,
-                        accept_encoding=accept_encoding,
-                    )
-                    # error = result.error
-                    try:
-                        result_response: List[str] = self.json_str_to_list_str(
-                            result.responses
-                        )
-                    except JSONDecodeError as e:
-                        if error_view:
-                            errors.append(
-                                json.dumps(
-                                    {
-                                        "url": result.url,
-                                        "status_code": result.status,
-                                        "error_text": str(e) + " : " + result.responses,
-                                    },
-                                    default=str,
+                        result_response: List[str] = []
+                        try:
+                            result_response = self.json_str_to_list_str(
+                                result.responses
+                            )
+                        except JSONDecodeError as e:
+                            if error_view:
+                                errors.append(
+                                    json.dumps(
+                                        {
+                                            "url": result.url,
+                                            "status_code": result.status,
+                                            "error_text": str(e)
+                                            + " : "
+                                            + result.responses,
+                                        },
+                                        default=str,
+                                    )
                                 )
-                            )
-                        else:
-                            raise FhirParserException(
-                                url=result.url,
-                                message="Parsing result as json failed",
-                                json_data=result.responses,
-                                response_status_code=result.status,
-                            ) from e
-
-                    auth_access_token = result.access_token
-                    if len(result_response) > 0:
-                        # get id of last resource
-                        json_resources: List[Dict[str, Any]] = json.loads(
->>>>>>> 9af6ea08
-                            result.responses
-                        )
+                            else:
+                                raise FhirParserException(
+                                    url=result.url,
+                                    message="Parsing result as json failed",
+                                    json_data=result.responses,
+                                    response_status_code=result.status,
+                                ) from e
                         auth_access_token1 = result.access_token
                         if len(result_response) > 0:
                             # get id of last resource
